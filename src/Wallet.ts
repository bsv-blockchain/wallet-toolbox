import {
  AbortActionArgs,
  AbortActionResult,
  AcquireCertificateArgs,
  AcquireCertificateResult,
  AuthenticatedResult,
  Beef,
  BeefParty,
  CreateActionArgs,
  CreateActionResult,
  CreateHmacArgs,
  CreateHmacResult,
  CreateSignatureArgs,
  CreateSignatureResult,
  DiscoverByAttributesArgs,
  DiscoverByIdentityKeyArgs,
  DiscoverCertificatesResult,
  GetHeaderArgs,
  GetHeaderResult,
  GetHeightResult,
  GetNetworkResult,
  GetPublicKeyArgs,
  GetPublicKeyResult,
  GetVersionResult,
  InternalizeActionArgs,
  InternalizeActionResult,
  KeyDeriver,
  ListActionsArgs,
  ListActionsResult,
  ListCertificatesArgs,
  ListCertificatesResult,
  ListOutputsArgs,
  ListOutputsResult,
  OriginatorDomainNameStringUnder250Bytes,
  ProtoWallet,
  ProveCertificateArgs,
  ProveCertificateResult,
  PubKeyHex,
  RelinquishCertificateArgs,
  RelinquishCertificateResult,
  RelinquishOutputArgs,
  RelinquishOutputResult,
  RevealCounterpartyKeyLinkageArgs,
  RevealCounterpartyKeyLinkageResult,
  RevealSpecificKeyLinkageArgs,
  RevealSpecificKeyLinkageResult,
  SignActionArgs,
  SignActionResult,
  Transaction as BsvTransaction,
  TrustSelf,
  Utils,
  VerifyHmacArgs,
  VerifyHmacResult,
  VerifySignatureArgs,
  VerifySignatureResult,
  WalletDecryptArgs,
  WalletDecryptResult,
  WalletEncryptArgs,
  WalletEncryptResult,
  WalletInterface,
  createNonce,
  AuthFetch,
  verifyNonce,
  MasterCertificate,
  Certificate,
  AtomicBEEF,
  BEEF
} from '@bsv/sdk'
import {
  sdk,
  toWalletNetwork,
  Monitor,
  WalletStorageManager,
  WalletSigner,
  randomBytesBase64,
  ScriptTemplateBRC29
} from './index.client'
import { acquireDirectCertificate } from './signer/methods/acquireDirectCertificate'
import { proveCertificate } from './signer/methods/proveCertificate'
import { createAction } from './signer/methods/createAction'
import { signAction } from './signer/methods/signAction'
import { internalizeAction } from './signer/methods/internalizeAction'
import { maxPossibleSatoshis } from './storage/methods/generateChange'

export interface WalletArgs {
  chain: sdk.Chain
  keyDeriver: KeyDeriver
  storage: WalletStorageManager
  services?: sdk.WalletServices
  monitor?: Monitor
  privilegedKeyManager?: sdk.PrivilegedKeyManager
}

function isWalletSigner(args: WalletArgs | WalletSigner): args is WalletSigner {
  return args['isWalletSigner']
}

export class Wallet implements WalletInterface, ProtoWallet {
  chain: sdk.Chain
  keyDeriver: KeyDeriver
  storage: WalletStorageManager

  services?: sdk.WalletServices
  monitor?: Monitor

  identityKey: string

  /**
   * The wallet creates a `BeefParty` when it is created.
   * All the Beefs that pass through the wallet are merged into this beef.
   * Thus what it contains at any time is the union of all transactions and proof data processed.
   * The class `BeefParty` derives from `Beef`, adding the ability to track the source of merged data.
   *
   * This allows it to generate beefs to send to a particular “party” (storage or the user)
   * that includes “txid only proofs” for transactions they already know about.
   * Over time, this allows an active wallet to drastically reduce the amount of data transmitted.
   */
  beef: BeefParty
  /**
   * If true, signableTransactions will include sourceTransaction for each input,
   * including those that do not require signature and those that were also contained
   * in the inputBEEF.
   */
  includeAllSourceTransactions: boolean = true
  /**
   * If true, beefs returned to the user may contain txidOnly transactions.
   */
  returnTxidOnly: boolean = false
  trustSelf?: TrustSelf
  userParty: string
  proto: ProtoWallet
  privilegedKeyManager?: sdk.PrivilegedKeyManager

  pendingSignActions: Record<string, PendingSignAction>

  /**
   * For repeatability testing, set to an array of random numbers from [0..1).
   */
  randomVals?: number[] = undefined

  constructor(
    argsOrSigner: WalletArgs | WalletSigner,
    services?: sdk.WalletServices,
    monitor?: Monitor,
    privilegedKeyManager?: sdk.PrivilegedKeyManager
  ) {
    const args: WalletArgs = !isWalletSigner(argsOrSigner)
      ? argsOrSigner
      : {
          chain: argsOrSigner.chain,
          keyDeriver: argsOrSigner.keyDeriver,
          storage: argsOrSigner.storage,
          services,
          monitor,
          privilegedKeyManager
        }

    if (args.storage._authId.identityKey != args.keyDeriver.identityKey)
      throw new sdk.WERR_INVALID_PARAMETER(
        'storage',
        `authenticated as the same identityKey (${args.storage._authId.identityKey}) as the keyDeriver (${args.keyDeriver.identityKey}).`
      )

    this.chain = args.chain
    this.keyDeriver = args.keyDeriver
    this.storage = args.storage
    this.proto = new ProtoWallet(args.keyDeriver)
    this.services = args.services
    this.monitor = args.monitor
    this.privilegedKeyManager = args.privilegedKeyManager

    this.identityKey = this.keyDeriver.identityKey

    this.pendingSignActions = {}

    this.userParty = `user ${this.getClientChangeKeyPair().publicKey}`
    this.beef = new BeefParty([this.userParty])
    this.trustSelf = 'known'

    if (this.services) {
      this.storage.setServices(this.services)
    }
  }

  async destroy(): Promise<void> {
    await this.storage.destroy()
    if (this.privilegedKeyManager) await this.privilegedKeyManager.destroyKey()
  }

  getClientChangeKeyPair(): sdk.KeyPair {
    const kp: sdk.KeyPair = {
      privateKey: this.keyDeriver.rootKey.toString(),
      publicKey: this.keyDeriver.rootKey.toPublicKey().toString()
    }
    return kp
  }

  async getIdentityKey(): Promise<PubKeyHex> {
    return (await this.getPublicKey({ identityKey: true })).publicKey
  }

  getPublicKey(
    args: GetPublicKeyArgs,
    originator?: OriginatorDomainNameStringUnder250Bytes
  ): Promise<GetPublicKeyResult> {
    if (args.privileged) {
      if (!this.privilegedKeyManager) {
        throw new Error(
          'Privileged operations require the Wallet to be configured with a privileged key manager.'
        )
      }
      return this.privilegedKeyManager.getPublicKey(args)
    }
    return this.proto.getPublicKey(args)
  }
  revealCounterpartyKeyLinkage(
    args: RevealCounterpartyKeyLinkageArgs,
    originator?: OriginatorDomainNameStringUnder250Bytes
  ): Promise<RevealCounterpartyKeyLinkageResult> {
    if (args.privileged) {
      if (!this.privilegedKeyManager) {
        throw new Error(
          'Privileged operations require the Wallet to be configured with a privileged key manager.'
        )
      }
      return this.privilegedKeyManager.revealCounterpartyKeyLinkage(args)
    }
    return this.proto.revealCounterpartyKeyLinkage(args)
  }
  revealSpecificKeyLinkage(
    args: RevealSpecificKeyLinkageArgs,
    originator?: OriginatorDomainNameStringUnder250Bytes
  ): Promise<RevealSpecificKeyLinkageResult> {
    if (args.privileged) {
      if (!this.privilegedKeyManager) {
        throw new Error(
          'Privileged operations require the Wallet to be configured with a privileged key manager.'
        )
      }
      return this.privilegedKeyManager.revealSpecificKeyLinkage(args)
    }
    return this.proto.revealSpecificKeyLinkage(args)
  }
  encrypt(
    args: WalletEncryptArgs,
    originator?: OriginatorDomainNameStringUnder250Bytes
  ): Promise<WalletEncryptResult> {
    if (args.privileged) {
      if (!this.privilegedKeyManager) {
        throw new Error(
          'Privileged operations require the Wallet to be configured with a privileged key manager.'
        )
      }
      return this.privilegedKeyManager.encrypt(args)
    }
    return this.proto.encrypt(args)
  }
  decrypt(
    args: WalletDecryptArgs,
    originator?: OriginatorDomainNameStringUnder250Bytes
  ): Promise<WalletDecryptResult> {
    if (args.privileged) {
      if (!this.privilegedKeyManager) {
        throw new Error(
          'Privileged operations require the Wallet to be configured with a privileged key manager.'
        )
      }
      return this.privilegedKeyManager.decrypt(args)
    }
    return this.proto.decrypt(args)
  }
  createHmac(
    args: CreateHmacArgs,
    originator?: OriginatorDomainNameStringUnder250Bytes
  ): Promise<CreateHmacResult> {
    if (args.privileged) {
      if (!this.privilegedKeyManager) {
        throw new Error(
          'Privileged operations require the Wallet to be configured with a privileged key manager.'
        )
      }
      return this.privilegedKeyManager.createHmac(args)
    }
    return this.proto.createHmac(args)
  }
  verifyHmac(
    args: VerifyHmacArgs,
    originator?: OriginatorDomainNameStringUnder250Bytes
  ): Promise<VerifyHmacResult> {
    if (args.privileged) {
      if (!this.privilegedKeyManager) {
        throw new Error(
          'Privileged operations require the Wallet to be configured with a privileged key manager.'
        )
      }
      return this.privilegedKeyManager.verifyHmac(args)
    }
    return this.proto.verifyHmac(args)
  }
  createSignature(
    args: CreateSignatureArgs,
    originator?: OriginatorDomainNameStringUnder250Bytes
  ): Promise<CreateSignatureResult> {
    if (args.privileged) {
      if (!this.privilegedKeyManager) {
        throw new Error(
          'Privileged operations require the Wallet to be configured with a privileged key manager.'
        )
      }
      return this.privilegedKeyManager.createSignature(args)
    }
    return this.proto.createSignature(args)
  }
  verifySignature(
    args: VerifySignatureArgs,
    originator?: OriginatorDomainNameStringUnder250Bytes
  ): Promise<VerifySignatureResult> {
    if (args.privileged) {
      if (!this.privilegedKeyManager) {
        throw new Error(
          'Privileged operations require the Wallet to be configured with a privileged key manager.'
        )
      }
      return this.privilegedKeyManager.verifySignature(args)
    }
    return this.proto.verifySignature(args)
  }

  getServices(): sdk.WalletServices {
    if (!this.services)
      throw new sdk.WERR_INVALID_PARAMETER(
        'services',
        'valid in constructor arguments to be retreived here.'
      )
    return this.services
  }

  /**
   * @returns the full list of txids whose validity this wallet claims to know.
   *
   * @param newKnownTxids Optional. Additional new txids known to be valid by the caller to be merged.
   */
  getKnownTxids(newKnownTxids?: string[]): string[] {
    if (newKnownTxids) {
      for (const txid of newKnownTxids) this.beef.mergeTxidOnly(txid)
    }
    const r = this.beef.sortTxs()
    const knownTxids = r.valid
    return knownTxids
  }

  getStorageIdentity(): sdk.StorageIdentity {
    const s = this.storage.getSettings()
    return {
      storageIdentityKey: s.storageIdentityKey,
      storageName: s.storageName
    }
  }

  private validateAuthAndArgs<A, T extends sdk.ValidWalletSignerArgs>(
    args: A,
    validate: (args: A) => T
  ): { vargs: T; auth: sdk.AuthId } {
    const vargs = validate(args)
    const auth: sdk.AuthId = { identityKey: this.identityKey }
    return { vargs, auth }
  }

  //////////////////
  // List Methods
  //////////////////

  async listActions(
    args: ListActionsArgs,
    originator?: OriginatorDomainNameStringUnder250Bytes
  ): Promise<ListActionsResult> {
    sdk.validateOriginator(originator)
    const { vargs } = this.validateAuthAndArgs(
      args,
      sdk.validateListActionsArgs
    )
    const r = await this.storage.listActions(vargs)
    return r
  }

  get storageParty(): string {
    return `storage ${this.getStorageIdentity().storageIdentityKey}`
  }

  async listOutputs(
    args: ListOutputsArgs,
    originator?: OriginatorDomainNameStringUnder250Bytes
  ): Promise<ListOutputsResult> {
    sdk.validateOriginator(originator)
    const { vargs } = this.validateAuthAndArgs(
      args,
      sdk.validateListOutputsArgs
    )
    vargs.knownTxids = this.getKnownTxids()
    const r = await this.storage.listOutputs(vargs)
    if (r.BEEF) {
      this.beef.mergeBeefFromParty(this.storageParty, r.BEEF)
<<<<<<< HEAD
      //r.BEEF = this.verifyReturnedTxidOnlyBEEF(r.BEEF)
=======
      r.BEEF = this.verifyReturnedTxidOnlyBEEF(r.BEEF)
>>>>>>> 58a9c63f
    }
    return r
  }

  async listCertificates(
    args: ListCertificatesArgs,
    originator?: OriginatorDomainNameStringUnder250Bytes
  ): Promise<ListCertificatesResult> {
    sdk.validateOriginator(originator)
    const { vargs } = this.validateAuthAndArgs(
      args,
      sdk.validateListCertificatesArgs
    )
    const r = await this.storage.listCertificates(vargs)
    return r
  }

  //////////////////
  // Certificates
  //////////////////

  async acquireCertificate(
    args: AcquireCertificateArgs,
    originator?: OriginatorDomainNameStringUnder250Bytes
  ): Promise<AcquireCertificateResult> {
    sdk.validateOriginator(originator)
    if (args.acquisitionProtocol === 'direct') {
      const { auth, vargs } = this.validateAuthAndArgs(
        args,
        sdk.validateAcquireDirectCertificateArgs
      )
      vargs.subject = (
        await this.getPublicKey({
          identityKey: true,
          privileged: args.privileged,
          privilegedReason: args.privilegedReason
        })
      ).publicKey
      try {
        // Confirm that the information received adds up to a usable certificate...
        await sdk.CertOps.fromCounterparty(
          vargs.privileged ? this.privilegedKeyManager! : this,
          {
            certificate: { ...vargs },
            keyring: vargs.keyringForSubject,
            counterparty:
              vargs.keyringRevealer === 'certifier'
                ? vargs.certifier
                : vargs.keyringRevealer
          }
        )
      } catch (eu: unknown) {
        const e = sdk.WalletError.fromUnknown(eu)
        throw new sdk.WERR_INVALID_PARAMETER(
          'args',
          `valid encrypted and signed certificate and keyring from revealer. ${e.name}: ${e.message}`
        )
      }

      const r = await acquireDirectCertificate(this, auth, vargs)
      return r
    }

    if (args.acquisitionProtocol === 'issuance') {
      const { auth, vargs } = this.validateAuthAndArgs(
        args,
        sdk.validateAcquireIssuanceCertificateArgs
      )
      // Create a random nonce that the server can verify
      const clientNonce = await createNonce(this, vargs.certifier)
      // TODO: Consider adding support to request certificates from a certifier before acquiring a certificate.
      const authClient = new AuthFetch(this)

      // Create a certificate master keyring
      // The certifier is able to decrypt these fields as they are the counterparty
      const { certificateFields, masterKeyring } =
        await MasterCertificate.createCertificateFields(
          this,
          vargs.certifier,
          vargs.fields
        )

      // Make a Certificate Signing Request (CSR) to the certifier
      const response = await authClient.fetch(
        `${vargs.certifierUrl}/signCertificate`,
        {
          method: 'POST',
          headers: {
            'Content-Type': 'application/json'
          },
          body: JSON.stringify({
            clientNonce,
            type: vargs.type,
            fields: certificateFields,
            masterKeyring
          })
        }
      )

      if (response.headers.get('x-bsv-auth-identity-key') !== vargs.certifier) {
        throw new Error(
          `Invalid certifier! Expected: ${vargs.certifier}, Received: ${response.headers.get('x-bsv-auth-identity-key')}`
        )
      }

      const { certificate, serverNonce } = await response.json()

      // Validate the server response
      if (!certificate) {
        throw new Error('No certificate received from certifier!')
      }
      if (!serverNonce) {
        throw new Error('No serverNonce received from certifier!')
      }

      const signedCertificate = new Certificate(
        certificate.type,
        certificate.serialNumber,
        certificate.subject,
        certificate.certifier,
        certificate.revocationOutpoint,
        certificate.fields,
        certificate.signature
      )

      // Validate server nonce
      await verifyNonce(serverNonce, this, vargs.certifier)
      // Verify the server included our nonce
      const { valid } = await this.verifyHmac({
        hmac: Utils.toArray(signedCertificate.serialNumber, 'base64'),
        data: Utils.toArray(clientNonce + serverNonce, 'base64'),
        protocolID: [2, 'certificate issuance'],
        keyID: serverNonce + clientNonce,
        counterparty: vargs.certifier
      })
      if (!valid) throw new Error('Invalid serialNumber')

      // Validate the certificate received
      if (signedCertificate.type !== vargs.type) {
        throw new Error(
          `Invalid certificate type! Expected: ${vargs.type}, Received: ${signedCertificate.type}`
        )
      }
      if (signedCertificate.subject !== this.identityKey) {
        throw new Error(
          `Invalid certificate subject! Expected: ${this.identityKey}, Received: ${signedCertificate.subject}`
        )
      }
      if (signedCertificate.certifier !== vargs.certifier) {
        throw new Error(
          `Invalid certifier! Expected: ${vargs.certifier}, Received: ${signedCertificate.certifier}`
        )
      }
      if (!signedCertificate.revocationOutpoint) {
        throw new Error(`Invalid revocationOutpoint!`)
      }
      if (
        Object.keys(signedCertificate.fields).length !==
        Object.keys(certificateFields).length
      ) {
        throw new Error(
          `Fields mismatch! Objects have different numbers of keys.`
        )
      }
      for (const field of Object.keys(certificateFields)) {
        if (!(field in signedCertificate.fields)) {
          throw new Error(`Missing field: ${field} in certificate.fields`)
        }
        if (signedCertificate.fields[field] !== certificateFields[field]) {
          throw new Error(
            `Invalid field! Expected: ${certificateFields[field]}, Received: ${signedCertificate.fields[field]}`
          )
        }
      }

      await signedCertificate.verify()

      // Store the newly issued certificate
      return await acquireDirectCertificate(this, auth, {
        ...certificate,
        keyringRevealer: 'certifier',
        keyringForSubject: masterKeyring,
        privileged: vargs.privileged
      })
    }

    throw new sdk.WERR_INVALID_PARAMETER(
      'acquisitionProtocol',
      `valid.${args.acquisitionProtocol} is unrecognized.`
    )
  }

  async relinquishCertificate(
    args: RelinquishCertificateArgs,
    originator?: OriginatorDomainNameStringUnder250Bytes
  ): Promise<RelinquishCertificateResult> {
    sdk.validateOriginator(originator)
    this.validateAuthAndArgs(args, sdk.validateRelinquishCertificateArgs)
    const r = await this.storage.relinquishCertificate(args)
    return { relinquished: true }
  }

  async proveCertificate(
    args: ProveCertificateArgs,
    originator?: OriginatorDomainNameStringUnder250Bytes
  ): Promise<ProveCertificateResult> {
    originator = sdk.validateOriginator(originator)
    const { auth, vargs } = this.validateAuthAndArgs(
      args,
      sdk.validateProveCertificateArgs
    )
    const r = await proveCertificate(this, auth, vargs)
    return r
  }

  async discoverByIdentityKey(
    args: DiscoverByIdentityKeyArgs,
    originator?: OriginatorDomainNameStringUnder250Bytes
  ): Promise<DiscoverCertificatesResult> {
    sdk.validateOriginator(originator)
    this.validateAuthAndArgs(args, sdk.validateDiscoverByIdentityKeyArgs)
    throw new Error('Method not implemented.')
  }

  async discoverByAttributes(
    args: DiscoverByAttributesArgs,
    originator?: OriginatorDomainNameStringUnder250Bytes
  ): Promise<DiscoverCertificatesResult> {
    sdk.validateOriginator(originator)
    this.validateAuthAndArgs(args, sdk.validateDiscoverByAttributesArgs)
    throw new Error('Method not implemented.')
  }

  verifyReturnedTxidOnly(beef: Beef): Beef {
    if (this.returnTxidOnly) return beef
    const onlyTxids = beef.txs
      .filter(btx => btx.isTxidOnly)
      .map(btx => btx.txid)
    for (const txid of onlyTxids) {
      const btx = beef.findTxid(txid)
      const tx = this.beef.findAtomicTransaction(txid)
      if (!tx) throw new sdk.WERR_INTERNAL()
      beef.mergeTransaction(tx)
    }
    for (const btx of beef.txs) {
      if (btx.isTxidOnly) throw new sdk.WERR_INTERNAL()
    }
    return beef
  }

  verifyReturnedTxidOnlyAtomicBEEF(beef: AtomicBEEF): AtomicBEEF {
    if (this.returnTxidOnly) return beef
    const b = Beef.fromBinary(beef)
    if (!b.atomicTxid) throw new sdk.WERR_INTERNAL()
    return this.verifyReturnedTxidOnly(b).toBinaryAtomic(b.atomicTxid!)
  }

  verifyReturnedTxidOnlyBEEF(beef: BEEF): BEEF {
    if (this.returnTxidOnly) return beef
    const b = Beef.fromBinary(beef)
    return this.verifyReturnedTxidOnly(b).toBinary()
  }

  //////////////////
  // Actions
  //////////////////

  async createAction(
    args: CreateActionArgs,
    originator?: OriginatorDomainNameStringUnder250Bytes
  ): Promise<CreateActionResult> {
    sdk.validateOriginator(originator)

    if (!args.options) args.options = {}
    args.options.trustSelf ||= this.trustSelf
    args.options.knownTxids = this.getKnownTxids(args.options.knownTxids)

    const { auth, vargs } = this.validateAuthAndArgs(
      args,
      sdk.validateCreateActionArgs
    )
    vargs.includeAllSourceTransactions = this.includeAllSourceTransactions
    if (this.randomVals && this.randomVals.length > 1) {
      vargs.randomVals = [...this.randomVals]
    }

    const r = await createAction(this, auth, vargs)

    if (r.tx) {
      this.beef.mergeBeefFromParty(this.storageParty, r.tx)
    }

    if (r.tx) r.tx = this.verifyReturnedTxidOnlyAtomicBEEF(r.tx)

    if (
      !vargs.options.acceptDelayedBroadcast &&
      r.sendWithResults &&
      r.sendWithResults.length === 1 &&
      r.sendWithResults[0].status === 'failed'
    )
      throw new sdk.WERR_BROADCAST_UNAVAILABLE()

    return r
  }

  async signAction(
    args: SignActionArgs,
    originator?: OriginatorDomainNameStringUnder250Bytes
  ): Promise<SignActionResult> {
    sdk.validateOriginator(originator)

    const { auth, vargs } = this.validateAuthAndArgs(
      args,
      sdk.validateSignActionArgs
    )
    const r = await signAction(this, auth, vargs)

    if (
      !vargs.options.acceptDelayedBroadcast &&
      r.sendWithResults &&
      r.sendWithResults.length === 1 &&
      r.sendWithResults[0].status === 'failed'
    )
      throw new sdk.WERR_BROADCAST_UNAVAILABLE()

    if (r.tx) r.tx = this.verifyReturnedTxidOnlyAtomicBEEF(r.tx)

    return r
  }

  async abortAction(
    args: AbortActionArgs,
    originator?: OriginatorDomainNameStringUnder250Bytes
  ): Promise<AbortActionResult> {
    sdk.validateOriginator(originator)

    const { auth } = this.validateAuthAndArgs(args, sdk.validateAbortActionArgs)
    const r = await this.storage.abortAction(args)
    return r
  }

  async internalizeAction(
    args: InternalizeActionArgs,
    originator?: OriginatorDomainNameStringUnder250Bytes
  ): Promise<InternalizeActionResult> {
    sdk.validateOriginator(originator)
    const { auth, vargs } = this.validateAuthAndArgs(
      args,
      sdk.validateInternalizeActionArgs
    )
    const r = await internalizeAction(this, auth, args)
    return r
  }

  async relinquishOutput(
    args: RelinquishOutputArgs,
    originator?: OriginatorDomainNameStringUnder250Bytes
  ): Promise<RelinquishOutputResult> {
    sdk.validateOriginator(originator)
    const { vargs } = this.validateAuthAndArgs(
      args,
      sdk.validateRelinquishOutputArgs
    )
    const r = await this.storage.relinquishOutput(args)
    return { relinquished: true }
  }

  async isAuthenticated(
    args: {},
    originator?: OriginatorDomainNameStringUnder250Bytes
  ): Promise<AuthenticatedResult> {
    sdk.validateOriginator(originator)
    const r: { authenticated: true } = {
      authenticated: true
    }
    return r
  }

  async waitForAuthentication(
    args: {},
    originator?: OriginatorDomainNameStringUnder250Bytes
  ): Promise<AuthenticatedResult> {
    sdk.validateOriginator(originator)
    return { authenticated: true }
  }

  async getHeight(
    args: {},
    originator?: OriginatorDomainNameStringUnder250Bytes
  ): Promise<GetHeightResult> {
    sdk.validateOriginator(originator)
    const height = await this.getServices().getHeight()
    return { height }
  }

  async getHeaderForHeight(
    args: GetHeaderArgs,
    originator?: OriginatorDomainNameStringUnder250Bytes
  ): Promise<GetHeaderResult> {
    sdk.validateOriginator(originator)
    const serializedHeader = await this.getServices().getHeaderForHeight(
      args.height
    )
    return { header: Utils.toHex(serializedHeader) }
  }

  async getNetwork(
    args: {},
    originator?: OriginatorDomainNameStringUnder250Bytes
  ): Promise<GetNetworkResult> {
    sdk.validateOriginator(originator)
    return { network: toWalletNetwork(this.chain) }
  }

  async getVersion(
    args: {},
    originator?: OriginatorDomainNameStringUnder250Bytes
  ): Promise<GetVersionResult> {
    sdk.validateOriginator(originator)
    return { version: 'wallet-brc100-1.0.0' }
  }

  /**
   * Transfer all possible satoshis held by this wallet to `toWallet`.
   *
   * @param toWallet wallet which will receive this wallet's satoshis.
   */
  async sweepTo(toWallet: Wallet): Promise<void> {
    const derivationPrefix = randomBytesBase64(8)
    const derivationSuffix = randomBytesBase64(8)
    const keyDeriver = this.keyDeriver

    const t = new ScriptTemplateBRC29({
      derivationPrefix,
      derivationSuffix,
      keyDeriver
    })

    const label = 'sweep'

    const satoshis = maxPossibleSatoshis

    const car = await this.createAction({
      outputs: [
        {
          lockingScript: t
            .lock(keyDeriver.rootKey.toString(), toWallet.identityKey)
            .toHex(),
          satoshis,
          outputDescription: label,
          tags: ['relinquish'],
          customInstructions: JSON.stringify({
            derivationPrefix,
            derivationSuffix,
            type: 'BRC29'
          })
        }
      ],
      options: {
        randomizeOutputs: false,
        acceptDelayedBroadcast: false
      },
      labels: [label],
      description: label
    })

    const iar = await toWallet.internalizeAction({
      tx: car.tx!,
      outputs: [
        {
          outputIndex: 0,
          protocol: 'wallet payment',
          paymentRemittance: {
            derivationPrefix,
            derivationSuffix,
            senderIdentityKey: this.identityKey
          }
        }
      ],
      description: label,
      labels: [label]
    })
  }
}

export interface PendingStorageInput {
  vin: number
  derivationPrefix: string
  derivationSuffix: string
  unlockerPubKey?: string
  sourceSatoshis: number
  lockingScript: string
}

export interface PendingSignAction {
  reference: string
  dcr: sdk.StorageCreateActionResult
  args: sdk.ValidCreateActionArgs
  tx: BsvTransaction
  amount: number
  pdi: PendingStorageInput[]
}<|MERGE_RESOLUTION|>--- conflicted
+++ resolved
@@ -400,11 +400,7 @@
     const r = await this.storage.listOutputs(vargs)
     if (r.BEEF) {
       this.beef.mergeBeefFromParty(this.storageParty, r.BEEF)
-<<<<<<< HEAD
-      //r.BEEF = this.verifyReturnedTxidOnlyBEEF(r.BEEF)
-=======
       r.BEEF = this.verifyReturnedTxidOnlyBEEF(r.BEEF)
->>>>>>> 58a9c63f
     }
     return r
   }
