--- conflicted
+++ resolved
@@ -1,8 +1,4 @@
-import {
-  MasterCertificate,
-  ProveCertificateResult,
-  VerifiableCertificate
-} from '@bsv/sdk'
+import { MasterCertificate, ProveCertificateResult } from '@bsv/sdk'
 import { sdk, Wallet } from '../../index.client'
 
 export async function proveCertificate(
@@ -29,7 +25,6 @@
   const lcr = await wallet.storage.listCertificates(lcargs)
   if (lcr.certificates.length != 1) throw new sdk.WERR_INVALID_PARAMETER('args', `a unique certificate match`)
   const storageCert = lcr.certificates[0]
-<<<<<<< HEAD
   const keyringForVerifier = await MasterCertificate.createKeyringForVerifier(
     wallet,
     storageCert.certifier,
@@ -43,25 +38,4 @@
   )
 
   return { keyringForVerifier }
-=======
-  let proveWallet: CertOpsWallet = wallet
-  if (storageCert.subject != wallet.identityKey) {
-    // Certificate must have been issued to privileged identity
-    if (!wallet.privilegedKeyManager)
-      throw new sdk.WERR_INVALID_OPERATION('Wallet is not privileged. proveCertificate fails.')
-    proveWallet = wallet.privilegedKeyManager
-  }
-  const co = await sdk.CertOps.fromCounterparty(proveWallet, {
-    certificate: { ...storageCert },
-    keyring: storageCert.keyring!,
-    counterparty: storageCert.verifier || storageCert.subject
-  })
-  const e = await co.exportForCounterparty(vargs.verifier, vargs.fieldsToReveal)
-  const pr: ProveCertificateResult = {
-    certificate: e.certificate,
-    verifier: e.counterparty,
-    keyringForVerifier: e.keyring
-  }
-  return pr
->>>>>>> 572ab93b
 }