import { MerklePath } from '@bsv/sdk'
import { arraysEqual, asString, entity, sdk, StorageProvider, table, verifyId, verifyOne, verifyOneOrNone, verifyTruthy, WalletStorageManager } from '../../../index.client'
import { EntityBase } from '.'

import { StorageProcessActionArgs } from '../../../sdk'

export class ProvenTxReq extends EntityBase<table.ProvenTxReq> {
  static async fromStorageTxid(storage: entity.EntityStorage, txid: string, trx?: sdk.TrxToken): Promise<ProvenTxReq | undefined> {
    const reqApi = verifyOneOrNone(await storage.findProvenTxReqs({ partial: { txid }, trx }))
    if (!reqApi) return undefined
    return new ProvenTxReq(reqApi)
  }

  static async fromStorageId(storage: entity.EntityStorage, id: number, trx?: sdk.TrxToken): Promise<ProvenTxReq> {
    const reqApi = verifyOneOrNone(await storage.findProvenTxReqs({ partial: { provenTxReqId: id }, trx }))
    if (!reqApi) throw new sdk.WERR_INTERNAL(`proven_tx_reqs with id ${id} is missing.`)
    return new ProvenTxReq(reqApi)
  }

  static fromTxid(txid: string, rawTx: number[], inputBEEF?: number[]): ProvenTxReq {
    const now = new Date()
    return new ProvenTxReq({
      provenTxReqId: 0,
      created_at: now,
      updated_at: now,
      txid,
      inputBEEF,
      rawTx,
      status: 'unknown',
      history: '{}',
      notify: '{}',
      attempts: 0,
      notified: false
    })
  }

  history: ProvenTxReqHistory
  notify: ProvenTxReqNotify

  packApiHistory() {
    this.api.history = JSON.stringify(this.history)
  }
  packApiNotify() {
    this.api.notify = JSON.stringify(this.notify)
  }

  unpackApiHistory() {
    this.history = JSON.parse(this.api.history)
  }
  unpackApiNotify() {
    this.notify = JSON.parse(this.api.notify)
  }

  get apiHistory(): string {
    this.packApiHistory()
    return this.api.history
  }
  get apiNotify(): string {
    this.packApiNotify()
    return this.api.notify
  }

  set apiHistory(v: string) {
    this.api.history = v
    this.unpackApiHistory()
  }
  set apiNotify(v: string) {
    this.api.notify = v
    this.unpackApiNotify()
  }

  updateApi(): void {
    this.packApiHistory()
    this.packApiNotify()
  }

  unpackApi(): void {
    this.unpackApiHistory()
    this.unpackApiNotify()
    if (this.notify.transactionIds) {
      // Cleanup null values and duplicates.
      const transactionIds: number[] = []
      for (const id of this.notify.transactionIds) {
        if (Number.isInteger(id) && !transactionIds.some(txid => txid === id)) transactionIds.push(id)
      }
      this.notify.transactionIds = transactionIds
    }
  }

  async refreshFromStorage(storage: entity.EntityStorage | WalletStorageManager): Promise<void> {
    const newApi = verifyOne(await storage.findProvenTxReqs({ partial: { provenTxReqId: this.id } }))
    this.api = newApi
    this.unpackApi()
  }

  constructor(api?: table.ProvenTxReq) {
    const now = new Date()
    super(
      api || {
        provenTxReqId: 0,
        created_at: now,
        updated_at: now,
        txid: '',
        rawTx: [],
        history: '',
        notify: '',
        attempts: 0,
        status: 'unknown',
        notified: false
      }
    )
    this.history = {}
    this.notify = {}
    this.unpackApi()
  }

  /**
   * Returns history to only what followed since date.
   */
  historySince(since: Date): ProvenTxReqHistory {
    const fh: ProvenTxReqHistory = { notes: {} }
    const filter = since.toISOString()
    const notes = this.history.notes
    if (notes && fh.notes) {
      for (const key of Object.keys(notes)) if (key > filter) fh.notes[key] = notes[key]
    }
    return fh
  }

  historyPretty(since?: Date, indent = 0): string {
    const h = since ? this.historySince(since) : { ...this.history }
    if (!h.notes) return ''
    const keyLimit = since ? since.toISOString() : undefined
    for (const key of Object.keys(h.notes)) {
      if (keyLimit && key < keyLimit) continue
      h.notes[key] = this.parseHistoryNote(h.notes[key])
    }
    let log = ''
    if (log.slice(-1) !== '\n') log += '\n'
    return log
  }

  getHistorySummary(): ProvenTxReqHistorySummaryApi {
    const summary: ProvenTxReqHistorySummaryApi = {
      setToCompleted: false,
      setToUnmined: false,
      setToCallback: false,
      setToDoubleSpend: false,
      setToSending: false,
      setToUnconfirmed: false
    }
    const h = this.history
    if (h.notes) {
      for (const key of Object.keys(h.notes)) {
        this.parseHistoryNote(h.notes[key], summary)
      }
    }
    return summary
  }

  parseHistoryNote(note: string, summary?: ProvenTxReqHistorySummaryApi): string {
    const c = summary || {
      setToCompleted: false,
      setToUnmined: false,
      setToCallback: false,
      setToDoubleSpend: false,
      setToSending: false,
      setToUnconfirmed: false
    }
<<<<<<< HEAD
    try {
      const v = JSON.parse(note)
      switch (v.what) {
        case 'postReqsToNetwork result':
          {
            const r = v['result'] as any
            return `posted by ${v['name']} status=${r.status} txid=${r.txid}`
          }
          break
        case 'getMerkleProof invalid':
          {
            return `getMerkleProof failing after ${v['attempts']} attempts over ${v['ageInMinutes']} minutes`
          }
          break
        case 'ProvenTxReq.set status':
          {
            const status: sdk.ProvenTxReqStatus = v.new
            switch (status) {
              case 'completed':
                c.setToCompleted = true
                break
              case 'unmined':
                c.setToUnmined = true
                break
              case 'callback':
                c.setToCallback = true
                break
              case 'doubleSpend':
                c.setToDoubleSpend = true
                break
              case 'sending':
                c.setToSending = true
                break
              case 'unconfirmed':
                c.setToUnconfirmed = true
                break
              default:
                break
=======
    
    historyPretty(since?: Date, indent = 0) : string {
        const h = since ? this.historySince(since) : { ...this.history }
        if (!h.notes) return ''
        const keyLimit = since ? since.toISOString() : undefined
        let log = ''
        for (const key of Object.keys(h.notes)) {
            if (keyLimit && key < keyLimit) continue
            h.notes[key] = this.parseHistoryNote(h.notes[key]);
            log += `${key}: ${h.notes[key]}\n`
        }
        if (log.slice(-1) !== '\n') log += '\n'
        return log
    }

    getHistorySummary() : ProvenTxReqHistorySummaryApi {
        const summary: ProvenTxReqHistorySummaryApi = {
            setToCompleted: false,
            setToUnmined: false,
            setToCallback: false,
            setToDoubleSpend: false,
            setToSending: false,
            setToUnconfirmed: false
        }
        const h = this.history
        if (h.notes) {
            for (const key of Object.keys(h.notes)) {
                this.parseHistoryNote(h.notes[key], summary);
>>>>>>> 901e38e6
            }
            return `set status ${v.old} to ${v.new}`
          }
          break
        case 'notified':
          return `notified`
        default:
          break
      }
    } catch {
      /** */
    }
    return note
  }

  addNotifyTransactionId(id: number) {
    if (!Number.isInteger(id)) throw new sdk.WERR_INVALID_PARAMETER('id', 'integer')
    const s = new Set(this.notify.transactionIds || [])
    s.add(id)
    this.notify.transactionIds = [...s].sort((a, b) => (a > b ? 1 : a < b ? -1 : 0))
    this.notified = false
  }

  addHistoryNote<T extends { what: string }>(note: string | T, when?: Date) {
    if (!this.history.notes) this.history.notes = {}
    if (typeof note === 'string') note = JSON.stringify({ what: 'string', note })
    else note = JSON.stringify(note)
    when ||= new Date()
    let msecs = when.getTime()
    let key = when.toISOString()
    while (this.history.notes[key]) {
      // Make sure new key (timestamp) will not overwrite existing.
      // Fudge the time by 1 msec forward until unique
      msecs += 1
      key = new Date(msecs).toISOString()
    }
    this.history.notes[key] = note
  }

<<<<<<< HEAD
  /**
=======
    addNotifyTransactionId(id: number) {
        if (!Number.isInteger(id))
            throw new sdk.WERR_INVALID_PARAMETER('id', 'integer')
        const s = new Set(this.notify.transactionIds || [])
        s.add(id)
        this.notify.transactionIds = [...s].sort((a, b) => a > b ? 1 : a < b ? -1 : 0)
        this.notified = false
    }
    
    addHistoryNote<T extends { what: string }>(note: string | T, when?: Date, noDupes?: boolean) {
        if (!this.history.notes) this.history.notes = {}
        if (typeof note === 'string')
            note = JSON.stringify({ what: "string", note })
        else
            note = JSON.stringify(note)
        when ||= new Date()
        let msecs = when.getTime()
        let key = when.toISOString()
        if (!noDupes) {
            while (this.history.notes[key]) {
                // Make sure new key (timestamp) will not overwrite existing.
                // Fudge the time by 1 msec forward until unique
                msecs += 1
                key = new Date(msecs).toISOString()
            }
        }
        if (!this.history.notes[key])
            this.history.notes[key] = note
    }

    /**
>>>>>>> 901e38e6
     * Updates database record with current state of this entity.

     * @param storage 
     * @param trx 
     */
  async updateStorage(storage: entity.EntityStorage, trx?: sdk.TrxToken) {
    this.updated_at = new Date()
    this.updateApi()
    if (this.id === 0) {
      await storage.insertProvenTxReq(this.api)
    }
<<<<<<< HEAD
    const update: Partial<table.ProvenTxReq> = { ...this.api }
    await storage.updateProvenTxReq(this.id, update, trx)
  }

  /**
   * Update storage with changes to only status and history.
   * @param storage
   * @param trx
   */
  async updateStorageDynamicProperties(storage: WalletStorageManager | StorageProvider, trx?: sdk.TrxToken) {
    this.updated_at = new Date()
    this.updateApi()
    const update: Partial<table.ProvenTxReqDynamics> = {
      updated_at: this.api.updated_at,
      provenTxId: this.api.provenTxId,
      status: this.api.status,
      history: this.api.history,
      notify: this.api.notify,
      notified: this.api.notified,
      attempts: this.api.attempts,
      batch: this.api.batch
    }
    if (storage.isStorageProvider()) {
      const sp = storage as StorageProvider
      await sp.updateProvenTxReqDynamics(this.id, update, trx)
    } else {
      const wsm = storage as WalletStorageManager
      await wsm.runAsStorageProvider(async sp => {
        await sp.updateProvenTxReqDynamics(this.id, update, trx)
      })
=======

    /**
     * Update storage with changes to non-static properties:
     *   updated_at
     *   provenTxId
     *   status
     *   history
     *   notify
     *   notified
     *   attempts
     *   batch
     * 
     * @param storage 
     * @param trx 
     */
    async updateStorageDynamicProperties(storage: WalletStorageManager | StorageProvider, trx?: sdk.TrxToken) {
        this.updated_at = new Date()
        this.updateApi()
        const update: Partial<table.ProvenTxReqDynamics> = {
            updated_at: this.api.updated_at,
            provenTxId: this.api.provenTxId,
            status: this.api.status,
            history: this.api.history,
            notify: this.api.notify,
            notified: this.api.notified,
            attempts: this.api.attempts,
            batch: this.api.batch
        }
        if (storage.isStorageProvider()) {
            const sp = storage as StorageProvider
            await sp.updateProvenTxReqDynamics(this.id, update, trx)
        } else {
            const wsm = storage as WalletStorageManager
            await wsm.runAsStorageProvider(async (sp) => {
                await sp.updateProvenTxReqDynamics(this.id, update, trx)
            })
        }
    }

    async insertOrMerge(storage: entity.EntityStorage, trx?: sdk.TrxToken): Promise<ProvenTxReq> {
        const req = await storage.transaction<ProvenTxReq>(async trx => {
            let reqApi0 = this.toApi()
            const { req: reqApi1, isNew } = await storage.findOrInsertProvenTxReq(reqApi0, trx)
            if (isNew) {
                return new entity.ProvenTxReq(reqApi1)
            } else {
                const req = new ProvenTxReq(reqApi1)
                req.mergeNotifyTransactionIds(reqApi0)
                req.mergeHistory(reqApi0)
                await req.updateStorage(storage, trx)
                return req
            }
        }, trx)
        return req
    }

    /**
     * See `ProvenTxReqStatusApi`
     */
    get status() { return this.api.status }
    set status(v: sdk.ProvenTxReqStatus) {
        if (v !== this.api.status) {
            this.addHistoryNote({
                what: "ProvenTxReq.set status",
                old: this.api.status,
                new: v
            })
            this.api.status = v
        }
>>>>>>> 901e38e6
    }
  }

  async insertOrMerge(storage: entity.EntityStorage, trx?: sdk.TrxToken): Promise<ProvenTxReq> {
    const req = await storage.transaction<ProvenTxReq>(async trx => {
      let reqApi0 = this.toApi()
      const { req: reqApi1, isNew } = await storage.findOrInsertProvenTxReq(reqApi0, trx)
      if (isNew) {
        return new entity.ProvenTxReq(reqApi1)
      } else {
        const req = new ProvenTxReq(reqApi1)
        req.mergeNotifyTransactionIds(reqApi0)
        req.mergeHistory(reqApi0)
        await req.updateStorage(storage, trx)
        return req
      }
    }, trx)
    return req
  }

  /**
   * See `DojoProvenTxReqStatusApi`
   */
  get status() {
    return this.api.status
  }
  set status(v: sdk.ProvenTxReqStatus) {
    if (v !== this.api.status) {
      this.addHistoryNote({
        what: 'ProvenTxReq.set status',
        old: this.api.status,
        new: v
      })
      this.api.status = v
    }
  }
  get provenTxReqId() {
    return this.api.provenTxReqId
  }
  set provenTxReqId(v: number) {
    this.api.provenTxReqId = v
  }
  get created_at() {
    return this.api.created_at
  }
  set created_at(v: Date) {
    this.api.created_at = v
  }
  get updated_at() {
    return this.api.updated_at
  }
  set updated_at(v: Date) {
    this.api.updated_at = v
  }
  get txid() {
    return this.api.txid
  }
  set txid(v: string) {
    this.api.txid = v
  }
  get inputBEEF() {
    return this.api.inputBEEF
  }
  set inputBEEF(v: number[] | undefined) {
    this.api.inputBEEF = v
  }
  get rawTx() {
    return this.api.rawTx
  }
  set rawTx(v: number[]) {
    this.api.rawTx = v
  }
  get attempts() {
    return this.api.attempts
  }
  set attempts(v: number) {
    this.api.attempts = v
  }
  get provenTxId() {
    return this.api.provenTxId
  }
  set provenTxId(v: number | undefined) {
    this.api.provenTxId = v
  }
  get notified() {
    return this.api.notified
  }
  set notified(v: boolean) {
    this.api.notified = v
  }
  get batch() {
    return this.api.batch
  }
  set batch(v: string | undefined) {
    this.api.batch = v
  }

  override get id() {
    return this.api.provenTxReqId
  }
  override set id(v: number) {
    this.api.provenTxReqId = v
  }
  override get entityName(): string {
    return 'ProvenTxReq'
  }
  override get entityTable(): string {
    return 'proven_tx_reqs'
  }

  /**
   * 'convergent' equality must satisfy (A sync B) equals (B sync A)
   */
  override equals(ei: table.ProvenTxReq, syncMap?: entity.SyncMap | undefined): boolean {
    const eo = this.toApi()

    if (eo.txid != ei.txid || !arraysEqual(eo.rawTx, ei.rawTx) || (!eo.inputBEEF && ei.inputBEEF) || (eo.inputBEEF && !ei.inputBEEF) || (eo.inputBEEF && ei.inputBEEF && !arraysEqual(eo.inputBEEF, ei.inputBEEF)) || eo.batch != ei.batch) return false
    if (syncMap) {
      if (
        // attempts doesn't matter for convergent equality
        // history doesn't matter for convergent equality
        // only local transactionIds matter, that cared about this txid in sorted order
        eo.provenTxReqId !== syncMap.provenTxReq.idMap[verifyId(ei.provenTxReqId)] ||
        (!eo.provenTxId && ei.provenTxId) ||
        (eo.provenTxId && !ei.provenTxId) ||
        (ei.provenTxId && eo.provenTxId !== syncMap.provenTx.idMap[ei.provenTxId])
        // || eo.created_at !== minDate(ei.created_at, eo.created_at)
        // || eo.updated_at !== maxDate(ei.updated_at, eo.updated_at)
      )
        return false
    } else {
      if (
        eo.attempts != ei.attempts ||
        eo.history != ei.history ||
        eo.notify != ei.notify ||
        eo.provenTxReqId !== ei.provenTxReqId ||
        eo.provenTxId !== ei.provenTxId
        // || eo.created_at !== ei.created_at
        // || eo.updated_at !== ei.updated_at
      )
        return false
    }
    return true
  }

  static async mergeFind(storage: entity.EntityStorage, userId: number, ei: table.ProvenTxReq, syncMap: entity.SyncMap, trx?: sdk.TrxToken): Promise<{ found: boolean; eo: ProvenTxReq; eiId: number }> {
    const ef = verifyOneOrNone(await storage.findProvenTxReqs({ partial: { txid: ei.txid }, trx }))
    return {
      found: !!ef,
      eo: new ProvenTxReq(ef || { ...ei }),
      eiId: verifyId(ei.provenTxReqId)
    }
  }

  mapNotifyTransactionIds(syncMap: entity.SyncMap): void {
    // Map external notification transaction ids to local ids
    const externalIds = this.notify.transactionIds || []
    this.notify.transactionIds = []
    for (const transactionId of externalIds) {
      const localTxId: number | undefined = syncMap.transaction.idMap[transactionId]
      if (localTxId) {
        this.addNotifyTransactionId(localTxId)
      }
    }
<<<<<<< HEAD
  }

  mergeNotifyTransactionIds(ei: table.ProvenTxReq, syncMap?: entity.SyncMap): void {
    // Map external notification transaction ids to local ids and merge them if they exist.
    const eie = new ProvenTxReq(ei)
    if (eie.notify.transactionIds) {
      this.notify.transactionIds ||= []
      for (const transactionId of eie.notify.transactionIds) {
        const localTxId: number | undefined = syncMap ? syncMap.transaction.idMap[transactionId] : transactionId
        if (localTxId) {
          this.addNotifyTransactionId(localTxId)
=======

    // eslint-disable-next-line @typescript-eslint/no-unused-vars
    mergeHistory(ei: table.ProvenTxReq, syncMap?: entity.SyncMap, noDupes?: boolean) : void {
        const eie = new ProvenTxReq(ei)
        if (eie.history.notes) {
            for (const [k, v] of Object.entries(eie.history.notes)) {
                this.addHistoryNote(v, new Date(k), noDupes)
            }
>>>>>>> 901e38e6
        }
      }
    }
<<<<<<< HEAD
  }

  // eslint-disable-next-line @typescript-eslint/no-unused-vars
  mergeHistory(ei: table.ProvenTxReq, syncMap?: entity.SyncMap): void {
    const eie = new ProvenTxReq(ei)
    if (eie.history.notes) {
      for (const [k, v] of Object.entries(eie.history.notes)) {
        this.addHistoryNote(v, new Date(k))
      }
=======

    static isTerminalStatus(status: sdk.ProvenTxReqStatus) : boolean {
        return sdk.ProvenTxReqTerminalStatus.some(s => s === status)
    }

    override async mergeNew(storage: entity.EntityStorage, userId: number, syncMap: entity.SyncMap, trx?: sdk.TrxToken): Promise<void> {
        if (this.provenTxId) this.provenTxId = syncMap.provenTx.idMap[this.provenTxId]
        this.mapNotifyTransactionIds(syncMap)
        this.provenTxReqId = 0
        this.provenTxReqId = await storage.insertProvenTxReq(this.toApi(), trx)
    }

    /**
     * When merging `ProvenTxReq`, care is taken to avoid short-cirtuiting notification: `status` must not transition to `completed` without
     * passing through `notifying`. Thus a full convergent merge passes through these sequence steps:
     * 1. Remote storage completes before local storage.
     * 2. The remotely completed req and ProvenTx sync to local storage.
     * 3. The local storage transitions to `notifying`, after merging the remote attempts and history.
     * 4. The local storage notifies, transitioning to `completed`.
     * 5. Having been updated, the local req, but not ProvenTx sync to remote storage, but do not merge because the earlier `completed` wins.
     * 6. Convergent equality is achieved (completing work - history and attempts are equal)
     * 
     * On terminal failure: `doubleSpend` trumps `invalid` as it contains more data.
     */
    override async mergeExisting(storage: entity.EntityStorage, since: Date | undefined, ei: table.ProvenTxReq, syncMap: entity.SyncMap, trx?: sdk.TrxToken): Promise<boolean> {
        if (!this.batch && ei.batch)
            this.batch = ei.batch
        else if (this.batch && ei.batch && this.batch !== ei.batch)
            throw new sdk.WERR_INTERNAL('ProvenTxReq merge batch not equal.')

        this.mergeHistory(ei, syncMap)
        this.mergeNotifyTransactionIds(ei, syncMap)

        this.updated_at = new Date()
        await storage.updateProvenTxReq(this.id, this.toApi(), trx)
        return false
>>>>>>> 901e38e6
    }
  }

  static isTerminalStatus(status: sdk.ProvenTxReqStatus): boolean {
    return sdk.ProvenTxReqTerminalStatus.some(s => s === status)
  }

  override async mergeNew(storage: entity.EntityStorage, userId: number, syncMap: entity.SyncMap, trx?: sdk.TrxToken): Promise<void> {
    if (this.provenTxId) this.provenTxId = syncMap.provenTx.idMap[this.provenTxId]
    this.mapNotifyTransactionIds(syncMap)
    this.provenTxReqId = 0
    this.provenTxReqId = await storage.insertProvenTxReq(this.toApi(), trx)
  }

  /**
   * When merging `ProvenTxReq`, care is taken to avoid short-cirtuiting notification: `status` must not transition to `completed` without
   * passing through `notifying`. Thus a full convergent merge passes through these sequence steps:
   * 1. Remote dojo completes before local dojo.
   * 2. The remotely completed req and ProvenTx sync to local dojo.
   * 3. The local dojo transitions to `notifying`, after merging the remote attempts and history.
   * 4. The local dojo notifies, transitioning to `completed`.
   * 5. Having been updated, the local req, but not ProvenTx sync to remote dojo, but do not merge because the earlier `completed` wins.
   * 6. Convergent equality is achieved (completing work - history and attempts are equal)
   *
   * On terminal failure: `doubleSpend` trumps `invalid` as it contains more data.
   */
  override async mergeExisting(storage: entity.EntityStorage, since: Date | undefined, ei: table.ProvenTxReq, syncMap: entity.SyncMap, trx?: sdk.TrxToken): Promise<boolean> {
    if (!this.batch && ei.batch) this.batch = ei.batch
    else if (this.batch && ei.batch && this.batch !== ei.batch) throw new sdk.WERR_INTERNAL('ProvenTxReq merge batch not equal.')

    this.mergeHistory(ei, syncMap)
    this.mergeNotifyTransactionIds(ei, syncMap)

    this.updated_at = new Date()
    await storage.updateProvenTxReq(this.id, this.toApi(), trx)
    return false
  }
}

export interface ProvenTxReqHistorySummaryApi {
  setToCompleted: boolean
  setToCallback: boolean
  setToUnmined: boolean
  setToDoubleSpend: boolean
  setToSending: boolean
  setToUnconfirmed: boolean
}

export interface ProvenTxReqHistory {
  /**
   * Keys are Date().toISOString()
   * Values are a description of what happened.
   */
  notes?: Record<string, string>
}

export interface ProvenTxReqNotify {
  transactionIds?: number[]
}<|MERGE_RESOLUTION|>--- conflicted
+++ resolved
@@ -131,11 +131,12 @@
     const h = since ? this.historySince(since) : { ...this.history }
     if (!h.notes) return ''
     const keyLimit = since ? since.toISOString() : undefined
+    let log = ''
     for (const key of Object.keys(h.notes)) {
       if (keyLimit && key < keyLimit) continue
       h.notes[key] = this.parseHistoryNote(h.notes[key])
-    }
-    let log = ''
+      log += `${key}: ${h.notes[key]}\n`
+    }
     if (log.slice(-1) !== '\n') log += '\n'
     return log
   }
@@ -167,7 +168,6 @@
       setToSending: false,
       setToUnconfirmed: false
     }
-<<<<<<< HEAD
     try {
       const v = JSON.parse(note)
       switch (v.what) {
@@ -206,36 +206,6 @@
                 break
               default:
                 break
-=======
-    
-    historyPretty(since?: Date, indent = 0) : string {
-        const h = since ? this.historySince(since) : { ...this.history }
-        if (!h.notes) return ''
-        const keyLimit = since ? since.toISOString() : undefined
-        let log = ''
-        for (const key of Object.keys(h.notes)) {
-            if (keyLimit && key < keyLimit) continue
-            h.notes[key] = this.parseHistoryNote(h.notes[key]);
-            log += `${key}: ${h.notes[key]}\n`
-        }
-        if (log.slice(-1) !== '\n') log += '\n'
-        return log
-    }
-
-    getHistorySummary() : ProvenTxReqHistorySummaryApi {
-        const summary: ProvenTxReqHistorySummaryApi = {
-            setToCompleted: false,
-            setToUnmined: false,
-            setToCallback: false,
-            setToDoubleSpend: false,
-            setToSending: false,
-            setToUnconfirmed: false
-        }
-        const h = this.history
-        if (h.notes) {
-            for (const key of Object.keys(h.notes)) {
-                this.parseHistoryNote(h.notes[key], summary);
->>>>>>> 901e38e6
             }
             return `set status ${v.old} to ${v.new}`
           }
@@ -259,57 +229,25 @@
     this.notified = false
   }
 
-  addHistoryNote<T extends { what: string }>(note: string | T, when?: Date) {
+  addHistoryNote<T extends { what: string }>(note: string | T, when?: Date, noDupes?: boolean) {
     if (!this.history.notes) this.history.notes = {}
     if (typeof note === 'string') note = JSON.stringify({ what: 'string', note })
     else note = JSON.stringify(note)
     when ||= new Date()
     let msecs = when.getTime()
     let key = when.toISOString()
-    while (this.history.notes[key]) {
-      // Make sure new key (timestamp) will not overwrite existing.
-      // Fudge the time by 1 msec forward until unique
-      msecs += 1
-      key = new Date(msecs).toISOString()
-    }
-    this.history.notes[key] = note
-  }
-
-<<<<<<< HEAD
-  /**
-=======
-    addNotifyTransactionId(id: number) {
-        if (!Number.isInteger(id))
-            throw new sdk.WERR_INVALID_PARAMETER('id', 'integer')
-        const s = new Set(this.notify.transactionIds || [])
-        s.add(id)
-        this.notify.transactionIds = [...s].sort((a, b) => a > b ? 1 : a < b ? -1 : 0)
-        this.notified = false
-    }
-    
-    addHistoryNote<T extends { what: string }>(note: string | T, when?: Date, noDupes?: boolean) {
-        if (!this.history.notes) this.history.notes = {}
-        if (typeof note === 'string')
-            note = JSON.stringify({ what: "string", note })
-        else
-            note = JSON.stringify(note)
-        when ||= new Date()
-        let msecs = when.getTime()
-        let key = when.toISOString()
-        if (!noDupes) {
-            while (this.history.notes[key]) {
-                // Make sure new key (timestamp) will not overwrite existing.
-                // Fudge the time by 1 msec forward until unique
-                msecs += 1
-                key = new Date(msecs).toISOString()
-            }
-        }
-        if (!this.history.notes[key])
-            this.history.notes[key] = note
-    }
-
-    /**
->>>>>>> 901e38e6
+    if (!noDupes) {
+      while (this.history.notes[key]) {
+        // Make sure new key (timestamp) will not overwrite existing.
+        // Fudge the time by 1 msec forward until unique
+        msecs += 1
+        key = new Date(msecs).toISOString()
+      }
+    }
+    if (!this.history.notes[key]) this.history.notes[key] = note
+  }
+
+  /**
      * Updates database record with current state of this entity.
 
      * @param storage 
@@ -321,13 +259,21 @@
     if (this.id === 0) {
       await storage.insertProvenTxReq(this.api)
     }
-<<<<<<< HEAD
     const update: Partial<table.ProvenTxReq> = { ...this.api }
     await storage.updateProvenTxReq(this.id, update, trx)
   }
 
   /**
-   * Update storage with changes to only status and history.
+   * Update storage with changes to non-static properties:
+   *   updated_at
+   *   provenTxId
+   *   status
+   *   history
+   *   notify
+   *   notified
+   *   attempts
+   *   batch
+   *
    * @param storage
    * @param trx
    */
@@ -352,77 +298,6 @@
       await wsm.runAsStorageProvider(async sp => {
         await sp.updateProvenTxReqDynamics(this.id, update, trx)
       })
-=======
-
-    /**
-     * Update storage with changes to non-static properties:
-     *   updated_at
-     *   provenTxId
-     *   status
-     *   history
-     *   notify
-     *   notified
-     *   attempts
-     *   batch
-     * 
-     * @param storage 
-     * @param trx 
-     */
-    async updateStorageDynamicProperties(storage: WalletStorageManager | StorageProvider, trx?: sdk.TrxToken) {
-        this.updated_at = new Date()
-        this.updateApi()
-        const update: Partial<table.ProvenTxReqDynamics> = {
-            updated_at: this.api.updated_at,
-            provenTxId: this.api.provenTxId,
-            status: this.api.status,
-            history: this.api.history,
-            notify: this.api.notify,
-            notified: this.api.notified,
-            attempts: this.api.attempts,
-            batch: this.api.batch
-        }
-        if (storage.isStorageProvider()) {
-            const sp = storage as StorageProvider
-            await sp.updateProvenTxReqDynamics(this.id, update, trx)
-        } else {
-            const wsm = storage as WalletStorageManager
-            await wsm.runAsStorageProvider(async (sp) => {
-                await sp.updateProvenTxReqDynamics(this.id, update, trx)
-            })
-        }
-    }
-
-    async insertOrMerge(storage: entity.EntityStorage, trx?: sdk.TrxToken): Promise<ProvenTxReq> {
-        const req = await storage.transaction<ProvenTxReq>(async trx => {
-            let reqApi0 = this.toApi()
-            const { req: reqApi1, isNew } = await storage.findOrInsertProvenTxReq(reqApi0, trx)
-            if (isNew) {
-                return new entity.ProvenTxReq(reqApi1)
-            } else {
-                const req = new ProvenTxReq(reqApi1)
-                req.mergeNotifyTransactionIds(reqApi0)
-                req.mergeHistory(reqApi0)
-                await req.updateStorage(storage, trx)
-                return req
-            }
-        }, trx)
-        return req
-    }
-
-    /**
-     * See `ProvenTxReqStatusApi`
-     */
-    get status() { return this.api.status }
-    set status(v: sdk.ProvenTxReqStatus) {
-        if (v !== this.api.status) {
-            this.addHistoryNote({
-                what: "ProvenTxReq.set status",
-                old: this.api.status,
-                new: v
-            })
-            this.api.status = v
-        }
->>>>>>> 901e38e6
     }
   }
 
@@ -444,7 +319,7 @@
   }
 
   /**
-   * See `DojoProvenTxReqStatusApi`
+   * See `ProvenTxReqStatusApi`
    */
   get status() {
     return this.api.status
@@ -587,7 +462,6 @@
         this.addNotifyTransactionId(localTxId)
       }
     }
-<<<<<<< HEAD
   }
 
   mergeNotifyTransactionIds(ei: table.ProvenTxReq, syncMap?: entity.SyncMap): void {
@@ -599,67 +473,18 @@
         const localTxId: number | undefined = syncMap ? syncMap.transaction.idMap[transactionId] : transactionId
         if (localTxId) {
           this.addNotifyTransactionId(localTxId)
-=======
-
-    // eslint-disable-next-line @typescript-eslint/no-unused-vars
-    mergeHistory(ei: table.ProvenTxReq, syncMap?: entity.SyncMap, noDupes?: boolean) : void {
-        const eie = new ProvenTxReq(ei)
-        if (eie.history.notes) {
-            for (const [k, v] of Object.entries(eie.history.notes)) {
-                this.addHistoryNote(v, new Date(k), noDupes)
-            }
->>>>>>> 901e38e6
         }
       }
     }
-<<<<<<< HEAD
   }
 
   // eslint-disable-next-line @typescript-eslint/no-unused-vars
-  mergeHistory(ei: table.ProvenTxReq, syncMap?: entity.SyncMap): void {
+  mergeHistory(ei: table.ProvenTxReq, syncMap?: entity.SyncMap, noDupes?: boolean): void {
     const eie = new ProvenTxReq(ei)
     if (eie.history.notes) {
       for (const [k, v] of Object.entries(eie.history.notes)) {
-        this.addHistoryNote(v, new Date(k))
-      }
-=======
-
-    static isTerminalStatus(status: sdk.ProvenTxReqStatus) : boolean {
-        return sdk.ProvenTxReqTerminalStatus.some(s => s === status)
-    }
-
-    override async mergeNew(storage: entity.EntityStorage, userId: number, syncMap: entity.SyncMap, trx?: sdk.TrxToken): Promise<void> {
-        if (this.provenTxId) this.provenTxId = syncMap.provenTx.idMap[this.provenTxId]
-        this.mapNotifyTransactionIds(syncMap)
-        this.provenTxReqId = 0
-        this.provenTxReqId = await storage.insertProvenTxReq(this.toApi(), trx)
-    }
-
-    /**
-     * When merging `ProvenTxReq`, care is taken to avoid short-cirtuiting notification: `status` must not transition to `completed` without
-     * passing through `notifying`. Thus a full convergent merge passes through these sequence steps:
-     * 1. Remote storage completes before local storage.
-     * 2. The remotely completed req and ProvenTx sync to local storage.
-     * 3. The local storage transitions to `notifying`, after merging the remote attempts and history.
-     * 4. The local storage notifies, transitioning to `completed`.
-     * 5. Having been updated, the local req, but not ProvenTx sync to remote storage, but do not merge because the earlier `completed` wins.
-     * 6. Convergent equality is achieved (completing work - history and attempts are equal)
-     * 
-     * On terminal failure: `doubleSpend` trumps `invalid` as it contains more data.
-     */
-    override async mergeExisting(storage: entity.EntityStorage, since: Date | undefined, ei: table.ProvenTxReq, syncMap: entity.SyncMap, trx?: sdk.TrxToken): Promise<boolean> {
-        if (!this.batch && ei.batch)
-            this.batch = ei.batch
-        else if (this.batch && ei.batch && this.batch !== ei.batch)
-            throw new sdk.WERR_INTERNAL('ProvenTxReq merge batch not equal.')
-
-        this.mergeHistory(ei, syncMap)
-        this.mergeNotifyTransactionIds(ei, syncMap)
-
-        this.updated_at = new Date()
-        await storage.updateProvenTxReq(this.id, this.toApi(), trx)
-        return false
->>>>>>> 901e38e6
+        this.addHistoryNote(v, new Date(k), noDupes)
+      }
     }
   }
 
@@ -677,11 +502,11 @@
   /**
    * When merging `ProvenTxReq`, care is taken to avoid short-cirtuiting notification: `status` must not transition to `completed` without
    * passing through `notifying`. Thus a full convergent merge passes through these sequence steps:
-   * 1. Remote dojo completes before local dojo.
-   * 2. The remotely completed req and ProvenTx sync to local dojo.
-   * 3. The local dojo transitions to `notifying`, after merging the remote attempts and history.
-   * 4. The local dojo notifies, transitioning to `completed`.
-   * 5. Having been updated, the local req, but not ProvenTx sync to remote dojo, but do not merge because the earlier `completed` wins.
+   * 1. Remote storage completes before local storage.
+   * 2. The remotely completed req and ProvenTx sync to local storage.
+   * 3. The local storage transitions to `notifying`, after merging the remote attempts and history.
+   * 4. The local storage notifies, transitioning to `completed`.
+   * 5. Having been updated, the local req, but not ProvenTx sync to remote storage, but do not merge because the earlier `completed` wins.
    * 6. Convergent equality is achieved (completing work - history and attempts are equal)
    *
    * On terminal failure: `doubleSpend` trumps `invalid` as it contains more data.
