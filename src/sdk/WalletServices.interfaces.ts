--- conflicted
+++ resolved
@@ -111,18 +111,6 @@
    */
   getStatusForTxids(txids: string[], useNext?: boolean): Promise<GetStatusForTxidsResult>
 
-<<<<<<< HEAD
-  /**
-   * Calls getUtxoStatus with the hash of the output's lockingScript,
-   * and ensures that the output's outpoint matches an unspent use of that script.
-   *
-   * @param output
-   * @returns true if the output appears to currently be spendable.
-   */
-  isUtxo(output: TableOutput): Promise<boolean>
-
-=======
->>>>>>> 1557ce94
   /**
    * Calls getUtxoStatus with the hash of the output's lockingScript,
    * and ensures that the output's outpoint matches an unspent use of that script.
