--- conflicted
+++ resolved
@@ -1,13 +1,50 @@
-<<<<<<< HEAD
-import * as bsv from '@bsv/sdk'
-import { Utils } from '@bsv/sdk'
+import {
+  AbortActionArgs,
+  AcquireCertificateArgs,
+  AcquisitionProtocol,
+  AtomicBEEF,
+  Base64String,
+  BasketInsertion,
+  BasketStringUnder300Bytes,
+  BEEF,
+  BooleanDefaultFalse,
+  BooleanDefaultTrue,
+  CertificateFieldNameUnder50Bytes,
+  CreateActionArgs,
+  CreateActionInput,
+  CreateActionOptions,
+  CreateActionOutput,
+  DescriptionString5to50Bytes,
+  DiscoverByAttributesArgs,
+  DiscoverByIdentityKeyArgs,
+  HexString,
+  InternalizeActionArgs,
+  InternalizeOutput,
+  KeyringRevealer,
+  LabelStringUnder300Bytes,
+  ListActionsArgs,
+  ListCertificatesArgs,
+  ListOutputsArgs,
+  OutpointString,
+  OutputTagStringUnder300Bytes,
+  PositiveInteger,
+  PositiveIntegerDefault10Max10000,
+  PositiveIntegerOrZero,
+  ProveCertificateArgs,
+  PubKeyHex,
+  RelinquishCertificateArgs,
+  RelinquishOutputArgs,
+  SatoshiValue,
+  SignActionArgs,
+  SignActionOptions,
+  SignActionSpend,
+  TrustSelf,
+  TXIDHexString,
+  Utils,
+  WalletPayment
+} from '@bsv/sdk'
 import { sdk } from '../index.client'
 import { OutPoint } from './types'
-=======
-import { AbortActionArgs, AcquireCertificateArgs, AcquisitionProtocol, AtomicBEEF, Base64String, BasketInsertion, BasketStringUnder300Bytes, BEEF, BooleanDefaultFalse, BooleanDefaultTrue, CertificateFieldNameUnder50Bytes, CreateActionArgs, CreateActionInput, CreateActionOptions, CreateActionOutput, DescriptionString5to50Bytes, DiscoverByAttributesArgs, DiscoverByIdentityKeyArgs, HexString, InternalizeActionArgs, InternalizeOutput, KeyringRevealer, LabelStringUnder300Bytes, ListActionsArgs, ListCertificatesArgs, ListOutputsArgs, OutpointString, OutputTagStringUnder300Bytes, PositiveInteger, PositiveIntegerDefault10Max10000, PositiveIntegerOrZero, ProveCertificateArgs, PubKeyHex, RelinquishCertificateArgs, RelinquishOutputArgs, SatoshiValue, SignActionArgs, SignActionOptions, SignActionSpend, TrustSelf, TXIDHexString, Utils, WalletPayment } from "@bsv/sdk";
-import { sdk } from "../index.client";
-import { OutPoint } from "./types";
->>>>>>> 73469287
 
 export function parseWalletOutpoint(outpoint: string): { txid: string; vout: number } {
   const [txid, vout] = outpoint.split('.')
@@ -159,8 +196,7 @@
   unlockingScriptLength: PositiveInteger
 }
 
-<<<<<<< HEAD
-export function validateCreateActionInput(i: bsv.CreateActionInput): ValidCreateActionInput {
+export function validateCreateActionInput(i: CreateActionInput): ValidCreateActionInput {
   if (i.unlockingScript === undefined && i.unlockingScriptLength === undefined) throw new sdk.WERR_INVALID_PARAMETER('unlockingScript, unlockingScriptLength', `at least one valid value.`)
   const unlockingScript = validateOptionalHexString(i.unlockingScript, 'unlockingScript')
   const unlockingScriptLength = i.unlockingScriptLength || unlockingScript!.length / 2
@@ -173,23 +209,6 @@
     sequenceNumber: default0xffffffff(i.sequenceNumber)
   }
   return vi
-=======
-export function validateCreateActionInput(i: CreateActionInput): ValidCreateActionInput {
-    if (i.unlockingScript === undefined && i.unlockingScriptLength === undefined)
-        throw new sdk.WERR_INVALID_PARAMETER('unlockingScript, unlockingScriptLength', `at least one valid value.`)
-    const unlockingScript = validateOptionalHexString(i.unlockingScript, 'unlockingScript')
-    const unlockingScriptLength = i.unlockingScriptLength || unlockingScript!.length / 2
-    if (unlockingScript && unlockingScriptLength !== unlockingScript.length / 2)
-        throw new sdk.WERR_INVALID_PARAMETER('unlockingScriptLength', `length unlockingScript if both valid.`)
-    const vi: ValidCreateActionInput = {
-        outpoint: parseWalletOutpoint(i.outpoint),
-        inputDescription: validateStringLength(i.inputDescription, 'inputDescription', 5, 50),
-        unlockingScript,
-        unlockingScriptLength,
-        sequenceNumber: default0xffffffff(i.sequenceNumber)
-    }
-    return vi
->>>>>>> 73469287
 }
 
 export interface ValidCreateActionOutput {
@@ -201,8 +220,7 @@
   tags: BasketStringUnder300Bytes[]
 }
 
-<<<<<<< HEAD
-export function validateCreateActionOutput(o: bsv.CreateActionOutput): ValidCreateActionOutput {
+export function validateCreateActionOutput(o: CreateActionOutput): ValidCreateActionOutput {
   const vo: ValidCreateActionOutput = {
     lockingScript: validateHexString(o.lockingScript, 'lockingScript'),
     satoshis: validateSatoshis(o.satoshis, 'satoshis'),
@@ -212,18 +230,6 @@
     tags: defaultEmpty(o.tags).map(t => validateTag(t))
   }
   return vo
-=======
-export function validateCreateActionOutput(o: CreateActionOutput): ValidCreateActionOutput {
-    const vo: ValidCreateActionOutput = {
-        lockingScript: validateHexString(o.lockingScript, 'lockingScript'),
-        satoshis: validateSatoshis(o.satoshis, 'satoshis'),
-        outputDescription: validateStringLength(o.outputDescription, 'outputDescription', 5, 50),
-        basket: validateOptionalBasket(o.basket),
-        customInstructions: o.customInstructions,
-        tags: defaultEmpty(o.tags).map(t => validateTag(t))
-    }
-    return vo
->>>>>>> 73469287
 }
 
 /**
@@ -232,11 +238,7 @@
  * Set all possibly undefined arrays to empty arrays.
  * Convert string outpoints to `{ txid: string, vout: number }`
  */
-<<<<<<< HEAD
-export function validateCreateActionOptions(options?: bsv.CreateActionOptions): ValidCreateActionOptions {
-=======
-export function validateCreateActionOptions(options?: CreateActionOptions) : ValidCreateActionOptions {
->>>>>>> 73469287
+export function validateCreateActionOptions(options?: CreateActionOptions): ValidCreateActionOptions {
   const o = options || {}
   const vo: ValidCreateActionOptions = {
     signAndProcess: defaultTrue(o.signAndProcess),
@@ -306,8 +308,7 @@
   options: sdk.ValidSignActionOptions
 }
 
-<<<<<<< HEAD
-export function validateCreateActionArgs(args: bsv.CreateActionArgs): ValidCreateActionArgs {
+export function validateCreateActionArgs(args: CreateActionArgs): ValidCreateActionArgs {
   const vargs: ValidCreateActionArgs = {
     description: validateStringLength(args.description, 'description', 5, 50),
     inputBEEF: args.inputBEEF,
@@ -332,34 +333,6 @@
   if (!vargs.isSendWith && !vargs.isNewTx) throw new sdk.WERR_INVALID_PARAMETER('args', 'either at least one input or output, or a sendWith.')
 
   return vargs
-=======
-export function validateCreateActionArgs(args: CreateActionArgs) : ValidCreateActionArgs {
-    const vargs: ValidCreateActionArgs = {
-      description: validateStringLength(args.description, 'description', 5, 50),
-      inputBEEF: args.inputBEEF,
-      inputs: defaultEmpty(args.inputs).map(i => validateCreateActionInput(i)),
-      outputs: defaultEmpty(args.outputs).map(o => validateCreateActionOutput(o)),
-      lockTime: defaultZero(args.lockTime),
-      version: defaultOne(args.version),
-      labels: defaultEmpty(args.labels?.map(l => validateLabel(l))),
-      options: validateCreateActionOptions(args.options),
-      isSendWith: false,
-      isDelayed: false,
-      isNoSend: false,
-      isNewTx: false,
-      isSignAction: false,
-    }
-    vargs.isSendWith = vargs.options.sendWith.length > 0
-    vargs.isNewTx = (vargs.inputs.length > 0) || (vargs.outputs.length > 0)
-    vargs.isSignAction = vargs.isNewTx && (vargs.options.signAndProcess === false || vargs.inputs.some(i => i.unlockingScript === undefined))
-    vargs.isDelayed = vargs.options.acceptDelayedBroadcast
-    vargs.isNoSend = vargs.options.noSend
-
-    if (!vargs.isSendWith && !vargs.isNewTx)
-      throw new sdk.WERR_INVALID_PARAMETER('args', 'either at least one input or output, or a sendWith.')
-
-    return vargs
->>>>>>> 73469287
 }
 
 /**
@@ -368,11 +341,7 @@
  * Set all possibly undefined arrays to empty arrays.
  * Convert string outpoints to `{ txid: string, vout: number }`
  */
-<<<<<<< HEAD
-export function validateSignActionOptions(options?: bsv.SignActionOptions): ValidSignActionOptions {
-=======
-export function validateSignActionOptions(options?: SignActionOptions) : ValidSignActionOptions {
->>>>>>> 73469287
+export function validateSignActionOptions(options?: SignActionOptions): ValidSignActionOptions {
   const o = options || {}
   const vo: ValidSignActionOptions = {
     acceptDelayedBroadcast: defaultTrue(o.acceptDelayedBroadcast),
@@ -383,8 +352,7 @@
   return vo
 }
 
-<<<<<<< HEAD
-export function validateSignActionArgs(args: bsv.SignActionArgs): ValidSignActionArgs {
+export function validateSignActionArgs(args: SignActionArgs): ValidSignActionArgs {
   const vargs: ValidSignActionArgs = {
     spends: args.spends,
     reference: args.reference,
@@ -397,21 +365,6 @@
   vargs.isSendWith = vargs.options.sendWith.length > 0
   vargs.isDelayed = vargs.options.acceptDelayedBroadcast
   vargs.isNoSend = vargs.options.noSend
-=======
-export function validateSignActionArgs(args: SignActionArgs) : ValidSignActionArgs {
-    const vargs: ValidSignActionArgs = {
-      spends: args.spends,
-      reference: args.reference,
-      options: validateSignActionOptions(args.options),
-      isSendWith: false,
-      isDelayed: false,
-      isNoSend: false,
-      isNewTx: true,
-    }
-    vargs.isSendWith = vargs.options.sendWith.length > 0
-    vargs.isDelayed = vargs.options.acceptDelayedBroadcast
-    vargs.isNoSend = vargs.options.noSend
->>>>>>> 73469287
 
   return vargs
 }
@@ -420,17 +373,10 @@
   reference: Base64String
 }
 
-<<<<<<< HEAD
-export function validateAbortActionArgs(args: bsv.AbortActionArgs): ValidAbortActionArgs {
+export function validateAbortActionArgs(args: AbortActionArgs): ValidAbortActionArgs {
   const vargs: ValidAbortActionArgs = {
     reference: validateBase64String(args.reference, 'reference')
   }
-=======
-export function validateAbortActionArgs(args: AbortActionArgs) : ValidAbortActionArgs {
-    const vargs: ValidAbortActionArgs = {
-      reference: validateBase64String(args.reference, 'reference'),
-    }
->>>>>>> 73469287
 
   return vargs
 }
@@ -441,11 +387,7 @@
   senderIdentityKey: PubKeyHex
 }
 
-<<<<<<< HEAD
-export function validateWalletPayment(args?: bsv.WalletPayment): ValidWalletPayment | undefined {
-=======
-export function validateWalletPayment(args?: WalletPayment) : ValidWalletPayment | undefined {
->>>>>>> 73469287
+export function validateWalletPayment(args?: WalletPayment): ValidWalletPayment | undefined {
   if (args === undefined) return undefined
   const v: ValidWalletPayment = {
     derivationPrefix: validateBase64String(args.derivationPrefix, 'derivationPrefix'),
@@ -461,11 +403,7 @@
   tags: BasketStringUnder300Bytes[]
 }
 
-<<<<<<< HEAD
-export function validateBasketInsertion(args?: bsv.BasketInsertion): ValidBasketInsertion | undefined {
-=======
-export function validateBasketInsertion(args?: BasketInsertion) : ValidBasketInsertion | undefined {
->>>>>>> 73469287
+export function validateBasketInsertion(args?: BasketInsertion): ValidBasketInsertion | undefined {
   if (args === undefined) return undefined
   const v: ValidBasketInsertion = {
     basket: validateBasket(args.basket),
@@ -482,14 +420,8 @@
   insertionRemittance?: ValidBasketInsertion
 }
 
-<<<<<<< HEAD
-export function validateInternalizeOutput(args: bsv.InternalizeOutput): ValidInternalizeOutput {
+export function validateInternalizeOutput(args: InternalizeOutput): ValidInternalizeOutput {
   if (args.protocol !== 'basket insertion' && args.protocol !== 'wallet payment') throw new sdk.WERR_INVALID_PARAMETER('protocol', `'basket insertion' or 'wallet payment'`)
-=======
-export function validateInternalizeOutput(args: InternalizeOutput) : ValidInternalizeOutput {
-  if (args.protocol !== 'basket insertion' && args.protocol !== 'wallet payment')
-    throw new sdk.WERR_INVALID_PARAMETER('protocol', `'basket insertion' or 'wallet payment'`)
->>>>>>> 73469287
   const v: ValidInternalizeOutput = {
     outputIndex: validatePositiveIntegerOrZero(args.outputIndex, 'outputIndex'),
     protocol: args.protocol,
@@ -500,19 +432,11 @@
 }
 
 export interface ValidInternalizeActionArgs extends ValidWalletSignerArgs {
-<<<<<<< HEAD
-  tx: bsv.AtomicBEEF
-  outputs: bsv.InternalizeOutput[]
-  description: bsv.DescriptionString5to50Bytes
-  labels: bsv.LabelStringUnder300Bytes[]
-  seekPermission: bsv.BooleanDefaultTrue
-=======
-  tx: AtomicBEEF,
+  tx: AtomicBEEF
   outputs: InternalizeOutput[]
   description: DescriptionString5to50Bytes
   labels: LabelStringUnder300Bytes[]
   seekPermission: BooleanDefaultTrue
->>>>>>> 73469287
 }
 
 export function validateOriginator(s?: string): string | undefined {
@@ -525,8 +449,7 @@
   }
 }
 
-<<<<<<< HEAD
-export function validateInternalizeActionArgs(args: bsv.InternalizeActionArgs): ValidInternalizeActionArgs {
+export function validateInternalizeActionArgs(args: InternalizeActionArgs): ValidInternalizeActionArgs {
   const vargs: ValidInternalizeActionArgs = {
     tx: args.tx,
     outputs: args.outputs.map(o => validateInternalizeOutput(o)),
@@ -534,16 +457,6 @@
     labels: (args.labels || []).map(t => validateLabel(t)),
     seekPermission: defaultTrue(args.seekPermission)
   }
-=======
-export function validateInternalizeActionArgs(args: InternalizeActionArgs) : ValidInternalizeActionArgs {
-    const vargs: ValidInternalizeActionArgs = {
-      tx: args.tx,
-      outputs: args.outputs.map(o => validateInternalizeOutput(o)),
-      description: validateStringLength(args.description, 'description', 5, 50),
-      labels: (args.labels || []).map(t => validateLabel(t)),
-      seekPermission: defaultTrue(args.seekPermission),
-    }
->>>>>>> 73469287
 
   return vargs
 }
@@ -566,19 +479,11 @@
   output: OutpointString
 }
 
-<<<<<<< HEAD
-export function validateRelinquishOutputArgs(args: bsv.RelinquishOutputArgs): ValidRelinquishOutputArgs {
+export function validateRelinquishOutputArgs(args: RelinquishOutputArgs): ValidRelinquishOutputArgs {
   const vargs: ValidRelinquishOutputArgs = {
     basket: validateBasket(args.basket),
     output: validateOutpointString(args.output, 'output')
   }
-=======
-export function validateRelinquishOutputArgs(args: RelinquishOutputArgs) : ValidRelinquishOutputArgs {
-    const vargs: ValidRelinquishOutputArgs = {
-      basket: validateBasket(args.basket),
-      output: validateOutpointString(args.output, 'output'),
-    }
->>>>>>> 73469287
 
   return vargs
 }
@@ -589,21 +494,12 @@
   certifier: PubKeyHex
 }
 
-<<<<<<< HEAD
-export function validateRelinquishCertificateArgs(args: bsv.RelinquishCertificateArgs): ValidRelinquishCertificateArgs {
+export function validateRelinquishCertificateArgs(args: RelinquishCertificateArgs): ValidRelinquishCertificateArgs {
   const vargs: ValidRelinquishCertificateArgs = {
     type: validateBase64String(args.type, 'type'),
     serialNumber: validateBase64String(args.serialNumber, 'serialNumber'),
     certifier: validateHexString(args.certifier, 'certifier')
   }
-=======
-export function validateRelinquishCertificateArgs(args: RelinquishCertificateArgs) : ValidRelinquishCertificateArgs {
-    const vargs: ValidRelinquishCertificateArgs = {
-      type: validateBase64String(args.type, 'type'),
-      serialNumber: validateBase64String(args.serialNumber, 'serialNumber'),
-      certifier: validateHexString(args.certifier, 'certifier'),
-    }
->>>>>>> 73469287
 
   return vargs
 }
@@ -625,8 +521,7 @@
   privilegedReason?: DescriptionString5to50Bytes
 }
 
-<<<<<<< HEAD
-export function validateListCertificatesArgs(args: bsv.ListCertificatesArgs): ValidListCertificatesArgs {
+export function validateListCertificatesArgs(args: ListCertificatesArgs): ValidListCertificatesArgs {
   const vargs: ValidListCertificatesArgs = {
     certifiers: defaultEmpty(args.certifiers.map(c => validateHexString(c.trim(), 'certifiers'))),
     types: defaultEmpty(args.types.map(t => validateBase64String(t.trim(), 'types'))),
@@ -637,19 +532,6 @@
     partial: undefined
   }
   return vargs
-=======
-export function validateListCertificatesArgs(args: ListCertificatesArgs) : ValidListCertificatesArgs {
-    const vargs: ValidListCertificatesArgs = {
-      certifiers: defaultEmpty(args.certifiers.map(c => validateHexString(c.trim(), 'certifiers'))),
-      types: defaultEmpty(args.types.map(t => validateBase64String(t.trim(), 'types'))),
-      limit: validateInteger(args.limit, 'limit', 10, 1, 10000),
-      offset: validatePositiveIntegerOrZero(defaultZero(args.offset), 'offset'),
-      privileged: defaultFalse(args.privileged),
-      privilegedReason: validateOptionalStringLength(args.privilegedReason, 'privilegedReason', 5, 50),
-      partial: undefined,
-    }
-    return vargs
->>>>>>> 73469287
 }
 
 export interface ValidAcquireCertificateArgs extends ValidWalletSignerArgs {
@@ -671,45 +553,24 @@
   privilegedReason?: DescriptionString5to50Bytes
 }
 
-<<<<<<< HEAD
-function validateCertificateFields(fields: Record<bsv.CertificateFieldNameUnder50Bytes, string>): Record<bsv.CertificateFieldNameUnder50Bytes, string> {
-=======
-function validateCertificateFields(fields: Record<CertificateFieldNameUnder50Bytes, string>):
-Record<CertificateFieldNameUnder50Bytes, string>
-{
->>>>>>> 73469287
+function validateCertificateFields(fields: Record<CertificateFieldNameUnder50Bytes, string>): Record<CertificateFieldNameUnder50Bytes, string> {
   for (const fieldName of Object.keys(fields)) {
     validateStringLength(fieldName, 'field name', 1, 50)
   }
   return fields
 }
 
-<<<<<<< HEAD
-function validateKeyringRevealer(kr: bsv.KeyringRevealer, name: string): bsv.KeyringRevealer {
-=======
-function validateKeyringRevealer(kr: KeyringRevealer, name: string) : KeyringRevealer
-{
->>>>>>> 73469287
+function validateKeyringRevealer(kr: KeyringRevealer, name: string): KeyringRevealer {
   if (kr === 'certifier') return kr
   return validateHexString(kr, name)
 }
 
-<<<<<<< HEAD
-function validateOptionalKeyringRevealer(kr: bsv.KeyringRevealer | undefined, name: string): bsv.KeyringRevealer | undefined {
-=======
-function validateOptionalKeyringRevealer(kr: KeyringRevealer | undefined, name: string) : KeyringRevealer | undefined
-{
->>>>>>> 73469287
+function validateOptionalKeyringRevealer(kr: KeyringRevealer | undefined, name: string): KeyringRevealer | undefined {
   if (kr === undefined) return undefined
   return validateKeyringRevealer(kr, name)
 }
 
-<<<<<<< HEAD
-function validateKeyringForSubject(kr: Record<bsv.CertificateFieldNameUnder50Bytes, bsv.Base64String>, name: string): Record<bsv.CertificateFieldNameUnder50Bytes, bsv.Base64String> {
-=======
-function validateKeyringForSubject(kr: Record<CertificateFieldNameUnder50Bytes, Base64String>, name: string) : Record<CertificateFieldNameUnder50Bytes, Base64String>
-{
->>>>>>> 73469287
+function validateKeyringForSubject(kr: Record<CertificateFieldNameUnder50Bytes, Base64String>, name: string): Record<CertificateFieldNameUnder50Bytes, Base64String> {
   for (const fn of Object.keys(kr)) {
     validateStringLength(fn, `${name} field name`, 1, 50)
     validateBase64String(kr[fn], `${name} field value`)
@@ -717,11 +578,7 @@
   return kr
 }
 
-<<<<<<< HEAD
-function validateOptionalKeyringForSubject(kr: Record<bsv.CertificateFieldNameUnder50Bytes, bsv.Base64String> | undefined, name: string): Record<bsv.CertificateFieldNameUnder50Bytes, bsv.Base64String> | undefined {
-=======
-function validateOptionalKeyringForSubject(kr: Record<CertificateFieldNameUnder50Bytes, Base64String> | undefined, name: string) : Record<CertificateFieldNameUnder50Bytes, Base64String> | undefined {
->>>>>>> 73469287
+function validateOptionalKeyringForSubject(kr: Record<CertificateFieldNameUnder50Bytes, Base64String> | undefined, name: string): Record<CertificateFieldNameUnder50Bytes, Base64String> | undefined {
   if (kr === undefined) return undefined
   return validateKeyringForSubject(kr, name)
 }
@@ -732,11 +589,7 @@
  * @param subject Must be valid for "direct" `acquisitionProtocol`. public key of the certificate subject.
  * @returns
  */
-<<<<<<< HEAD
-export async function validateAcquireCertificateArgs(args: bsv.AcquireCertificateArgs): Promise<ValidAcquireCertificateArgs> {
-=======
-export async function validateAcquireCertificateArgs(args: AcquireCertificateArgs) : Promise<ValidAcquireCertificateArgs> {
->>>>>>> 73469287
+export async function validateAcquireCertificateArgs(args: AcquireCertificateArgs): Promise<ValidAcquireCertificateArgs> {
   const vargs: ValidAcquireCertificateArgs = {
     acquisitionProtocol: args.acquisitionProtocol,
     type: validateBase64String(args.type, 'type'),
@@ -781,11 +634,7 @@
   privilegedReason?: DescriptionString5to50Bytes
 }
 
-<<<<<<< HEAD
-export function validateAcquireDirectCertificateArgs(args: bsv.AcquireCertificateArgs): ValidAcquireDirectCertificateArgs {
-=======
-export function validateAcquireDirectCertificateArgs(args: AcquireCertificateArgs) : ValidAcquireDirectCertificateArgs {
->>>>>>> 73469287
+export function validateAcquireDirectCertificateArgs(args: AcquireCertificateArgs): ValidAcquireDirectCertificateArgs {
   if (args.acquisitionProtocol !== 'direct') throw new sdk.WERR_INTERNAL('Only acquire direct certificate requests allowed here.')
   if (!args.serialNumber) throw new sdk.WERR_INVALID_PARAMETER('serialNumber', 'valid when acquisitionProtocol is "direct"')
   if (!args.signature) throw new sdk.WERR_INVALID_PARAMETER('signature', 'valid when acquisitionProtocol is "direct"')
@@ -811,38 +660,20 @@
 }
 
 export interface ValidProveCertificateArgs extends ValidWalletSignerArgs {
-<<<<<<< HEAD
-  type?: bsv.Base64String
-  serialNumber?: bsv.Base64String
-  certifier?: bsv.PubKeyHex
-  subject?: bsv.PubKeyHex
-  revocationOutpoint?: bsv.OutpointString
-  signature?: bsv.HexString
-
-  fieldsToReveal: bsv.CertificateFieldNameUnder50Bytes[]
-  verifier: bsv.PubKeyHex
-=======
   type?: Base64String
   serialNumber?: Base64String
   certifier?: PubKeyHex
   subject?: PubKeyHex
   revocationOutpoint?: OutpointString
   signature?: HexString
-  
+
   fieldsToReveal: CertificateFieldNameUnder50Bytes[]
   verifier: PubKeyHex
->>>>>>> 73469287
   privileged: boolean
   privilegedReason?: DescriptionString5to50Bytes
 }
 
-<<<<<<< HEAD
-export function validateProveCertificateArgs(args: bsv.ProveCertificateArgs): ValidProveCertificateArgs {
-=======
-export function validateProveCertificateArgs(args: ProveCertificateArgs)
-: ValidProveCertificateArgs
-{
->>>>>>> 73469287
+export function validateProveCertificateArgs(args: ProveCertificateArgs): ValidProveCertificateArgs {
   if (args.privileged && !args.privilegedReason) throw new sdk.WERR_INVALID_PARAMETER('privilegedReason', `valid when 'privileged' is true `)
 
   const vargs: ValidProveCertificateArgs = {
@@ -867,13 +698,7 @@
   seekPermission: boolean
 }
 
-<<<<<<< HEAD
-export function validateDiscoverByIdentityKeyArgs(args: bsv.DiscoverByIdentityKeyArgs): ValidDiscoverByIdentityKeyArgs {
-=======
-export function validateDiscoverByIdentityKeyArgs(args: DiscoverByIdentityKeyArgs)
-: ValidDiscoverByIdentityKeyArgs
-{
->>>>>>> 73469287
+export function validateDiscoverByIdentityKeyArgs(args: DiscoverByIdentityKeyArgs): ValidDiscoverByIdentityKeyArgs {
   const vargs: ValidDiscoverByIdentityKeyArgs = {
     identityKey: validateHexString(args.identityKey, 'identityKey', 66, 66),
     limit: validateInteger(args.limit, 'limit', 10, 1, 10000),
@@ -890,26 +715,14 @@
   seekPermission: boolean
 }
 
-<<<<<<< HEAD
-function validateAttributes(attributes: Record<bsv.CertificateFieldNameUnder50Bytes, string>): Record<bsv.CertificateFieldNameUnder50Bytes, string> {
-=======
-function validateAttributes(attributes: Record<CertificateFieldNameUnder50Bytes, string>):
-Record<CertificateFieldNameUnder50Bytes, string>
-{
->>>>>>> 73469287
+function validateAttributes(attributes: Record<CertificateFieldNameUnder50Bytes, string>): Record<CertificateFieldNameUnder50Bytes, string> {
   for (const fieldName of Object.keys(attributes)) {
     validateStringLength(fieldName, `field name ${fieldName}`, 1, 50)
   }
   return attributes
 }
 
-<<<<<<< HEAD
-export function validateDiscoverByAttributesArgs(args: bsv.DiscoverByAttributesArgs): ValidDiscoverByAttributesArgs {
-=======
-export function validateDiscoverByAttributesArgs(args: DiscoverByAttributesArgs)
-: ValidDiscoverByAttributesArgs
-{
->>>>>>> 73469287
+export function validateDiscoverByAttributesArgs(args: DiscoverByAttributesArgs): ValidDiscoverByAttributesArgs {
   const vargs: ValidDiscoverByAttributesArgs = {
     attributes: validateAttributes(args.attributes),
     limit: validateInteger(args.limit, 'limit', 10, 1, 10000),
@@ -923,25 +736,14 @@
   basket: BasketStringUnder300Bytes
   tags: OutputTagStringUnder300Bytes[]
   tagQueryMode: 'all' | 'any'
-<<<<<<< HEAD
   includeLockingScripts: boolean
   includeTransactions: boolean
-  includeCustomInstructions: bsv.BooleanDefaultFalse
-  includeTags: bsv.BooleanDefaultFalse
-  includeLabels: bsv.BooleanDefaultFalse
-  limit: bsv.PositiveIntegerDefault10Max10000
-  offset: bsv.PositiveIntegerOrZero
-  seekPermission: bsv.BooleanDefaultTrue
-=======
-  includeLockingScripts: boolean,
-  includeTransactions: boolean,
   includeCustomInstructions: BooleanDefaultFalse
   includeTags: BooleanDefaultFalse
   includeLabels: BooleanDefaultFalse
   limit: PositiveIntegerDefault10Max10000
   offset: PositiveIntegerOrZero
   seekPermission: BooleanDefaultTrue
->>>>>>> 73469287
   knownTxids: string[]
 }
 
@@ -958,8 +760,7 @@
  * @param {PositiveIntegerOrZero} [args.offset] - Optional. Number of outputs to skip before starting to return results.
  * @param {BooleanDefaultTrue} [args.seekPermission] — Optional. Whether to seek permission from the user for this operation if required. Default true, will return an error rather than proceed if set to false.
  */
-<<<<<<< HEAD
-export function validateListOutputsArgs(args: bsv.ListOutputsArgs): ValidListOutputsArgs {
+export function validateListOutputsArgs(args: ListOutputsArgs): ValidListOutputsArgs {
   let tagQueryMode: 'any' | 'all'
   if (args.tagQueryMode === undefined || args.tagQueryMode === 'any') tagQueryMode = 'any'
   else if (args.tagQueryMode === 'all') tagQueryMode = 'all'
@@ -981,33 +782,6 @@
   }
 
   return vargs
-=======
-export function validateListOutputsArgs(args: ListOutputsArgs) : ValidListOutputsArgs {
-    let tagQueryMode: 'any' | 'all'
-    if (args.tagQueryMode === undefined || args.tagQueryMode === 'any')
-      tagQueryMode = 'any'
-    else if (args.tagQueryMode === 'all')
-      tagQueryMode = 'all'
-    else
-      throw new sdk.WERR_INVALID_PARAMETER('tagQueryMode', `undefined, 'any', or 'all'`)
-
-    const vargs: ValidListOutputsArgs = {
-      basket: validateStringLength(args.basket, 'basket', 1, 300),
-      tags: (args.tags || []).map(t => validateStringLength(t, 'tag', 1, 300)),
-      tagQueryMode,
-      includeLockingScripts: args.include === 'locking scripts',
-      includeTransactions: args.include === 'entire transactions',
-      includeCustomInstructions: defaultFalse(args.includeCustomInstructions),
-      includeTags: defaultFalse(args.includeTags),
-      includeLabels: defaultFalse(args.includeLabels),
-      limit: validateInteger(args.limit, 'limit', 10, 1, 10000),
-      offset: validateInteger(args.offset, 'offset', 0, 0, undefined),
-      seekPermission: defaultTrue(args.seekPermission),
-      knownTxids: [],
-    }
-
-    return vargs
->>>>>>> 73469287
 }
 
 export interface ValidListActionsArgs extends ValidWalletSignerArgs {
@@ -1025,20 +799,19 @@
 }
 
 /**
-<<<<<<< HEAD
- * @param {bsv.LabelStringUnder300Bytes[]} args.labels - An array of labels used to filter actions.
+ * @param {LabelStringUnder300Bytes[]} args.labels - An array of labels used to filter actions.
  * @param {'any' | 'all'} [args.labelQueryMode] - Optional. Specifies how to match labels (default is any which matches any of the labels).
- * @param {bsv.BooleanDefaultFalse} [args.includeLabels] - Optional. Whether to include transaction labels in the result set.
- * @param {bsv.BooleanDefaultFalse} [args.includeInputs] - Optional. Whether to include input details in the result set.
- * @param {bsv.BooleanDefaultFalse} [args.includeInputSourceLockingScripts] - Optional. Whether to include input source locking scripts in the result set.
- * @param {bsv.BooleanDefaultFalse} [args.includeInputUnlockingScripts] - Optional. Whether to include input unlocking scripts in the result set.
- * @param {bsv.BooleanDefaultFalse} [args.includeOutputs] - Optional. Whether to include output details in the result set.
- * @param {bsv.BooleanDefaultFalse} [args.includeOutputLockingScripts] - Optional. Whether to include output locking scripts in the result set.
- * @param {bsv.PositiveIntegerDefault10Max10000} [args.limit] - Optional. The maximum number of transactions to retrieve.
- * @param {bsv.PositiveIntegerOrZero} [args.offset] - Optional. Number of transactions to skip before starting to return the results.
- * @param {bsv.BooleanDefaultTrue} [args.seekPermission] — Optional. Whether to seek permission from the user for this operation if required. Default true, will return an error rather than proceed if set to false.
+ * @param {BooleanDefaultFalse} [args.includeLabels] - Optional. Whether to include transaction labels in the result set.
+ * @param {BooleanDefaultFalse} [args.includeInputs] - Optional. Whether to include input details in the result set.
+ * @param {BooleanDefaultFalse} [args.includeInputSourceLockingScripts] - Optional. Whether to include input source locking scripts in the result set.
+ * @param {BooleanDefaultFalse} [args.includeInputUnlockingScripts] - Optional. Whether to include input unlocking scripts in the result set.
+ * @param {BooleanDefaultFalse} [args.includeOutputs] - Optional. Whether to include output details in the result set.
+ * @param {BooleanDefaultFalse} [args.includeOutputLockingScripts] - Optional. Whether to include output locking scripts in the result set.
+ * @param {PositiveIntegerDefault10Max10000} [args.limit] - Optional. The maximum number of transactions to retrieve.
+ * @param {PositiveIntegerOrZero} [args.offset] - Optional. Number of transactions to skip before starting to return the results.
+ * @param {BooleanDefaultTrue} [args.seekPermission] — Optional. Whether to seek permission from the user for this operation if required. Default true, will return an error rather than proceed if set to false.
  */
-export function validateListActionsArgs(args: bsv.ListActionsArgs): ValidListActionsArgs {
+export function validateListActionsArgs(args: ListActionsArgs): ValidListActionsArgs {
   let labelQueryMode: 'any' | 'all'
   if (args.labelQueryMode === undefined || args.labelQueryMode === 'any') labelQueryMode = 'any'
   else if (args.labelQueryMode === 'all') labelQueryMode = 'all'
@@ -1059,43 +832,4 @@
   }
 
   return vargs
-}
-=======
-   * @param {LabelStringUnder300Bytes[]} args.labels - An array of labels used to filter actions.
-   * @param {'any' | 'all'} [args.labelQueryMode] - Optional. Specifies how to match labels (default is any which matches any of the labels).
-   * @param {BooleanDefaultFalse} [args.includeLabels] - Optional. Whether to include transaction labels in the result set.
-   * @param {BooleanDefaultFalse} [args.includeInputs] - Optional. Whether to include input details in the result set.
-   * @param {BooleanDefaultFalse} [args.includeInputSourceLockingScripts] - Optional. Whether to include input source locking scripts in the result set.
-   * @param {BooleanDefaultFalse} [args.includeInputUnlockingScripts] - Optional. Whether to include input unlocking scripts in the result set.
-   * @param {BooleanDefaultFalse} [args.includeOutputs] - Optional. Whether to include output details in the result set.
-   * @param {BooleanDefaultFalse} [args.includeOutputLockingScripts] - Optional. Whether to include output locking scripts in the result set.
-   * @param {PositiveIntegerDefault10Max10000} [args.limit] - Optional. The maximum number of transactions to retrieve.
-   * @param {PositiveIntegerOrZero} [args.offset] - Optional. Number of transactions to skip before starting to return the results.
-   * @param {BooleanDefaultTrue} [args.seekPermission] — Optional. Whether to seek permission from the user for this operation if required. Default true, will return an error rather than proceed if set to false.
- */
-export function validateListActionsArgs(args: ListActionsArgs) : ValidListActionsArgs {
-    let labelQueryMode: 'any' | 'all'
-    if (args.labelQueryMode === undefined || args.labelQueryMode === 'any')
-      labelQueryMode = 'any'
-    else if (args.labelQueryMode === 'all')
-      labelQueryMode = 'all'
-    else
-      throw new sdk.WERR_INVALID_PARAMETER('labelQueryMode', `undefined, 'any', or 'all'`)
-
-    const vargs: ValidListActionsArgs = {
-      labels: (args.labels || []).map(t => validateLabel(t)),
-      labelQueryMode,
-      includeLabels: defaultFalse(args.includeLabels),
-      includeInputs: defaultFalse(args.includeInputs),
-      includeInputSourceLockingScripts: defaultFalse(args.includeInputSourceLockingScripts),
-      includeInputUnlockingScripts: defaultFalse(args.includeInputUnlockingScripts),
-      includeOutputs: defaultFalse(args.includeOutputs),
-      includeOutputLockingScripts: defaultFalse(args.includeOutputLockingScripts),
-      limit: validateInteger(args.limit, 'limit', 10, 1, 10000),
-      offset: validateInteger(args.offset, 'offset', 0, 0, undefined),
-      seekPermission: defaultTrue(args.seekPermission),
-    }
-
-    return vargs
-}
->>>>>>> 73469287
+}