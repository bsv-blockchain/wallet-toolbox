import * as bsv from '@bsv/sdk'
import path from 'path'
import { promises as fsp } from 'fs'
<<<<<<< HEAD
import { asArray, randomBytesBase64, randomBytesHex, sdk, StorageProvider, StorageKnex, StorageSyncReader, table, verifyTruthy, Wallet, Monitor, MonitorOptions, Services, WalletSigner, WalletStorageManager, verifyOne } from '../../src'
=======
import { asArray, randomBytesBase64, randomBytesHex, sdk, StorageProvider, StorageKnex, StorageSyncReader, table, verifyTruthy, Wallet, Monitor, MonitorOptions, Services, WalletSigner, WalletStorageManager, verifyOne, StorageClient } from '../../src'
>>>>>>> 3b2846ff

import { Knex, knex as makeKnex } from 'knex'
import { Beef } from '@bsv/sdk'

import * as dotenv from 'dotenv'
dotenv.config()

const localMySqlConnection = process.env.LOCAL_MYSQL_CONNECTION || ''

export interface TuEnv {
  chain: sdk.Chain
  userId: number
  identityKey: string
  mainTaalApiKey: string
  testTaalApiKey: string
  devKeys: Record<string, string>
  noMySQL: boolean
  runSlowTests: boolean
  logTests: boolean
}

export abstract class TestUtilsWalletStorage {
  static getEnv(chain: sdk.Chain) {
    // Identity keys of the lead maintainer of this repo...
    const identityKey = chain === 'main' ? process.env.MY_MAIN_IDENTITY : process.env.MY_TEST_IDENTITY
    if (!identityKey) throw new sdk.WERR_INTERNAL('.env file configuration is missing or incomplete.')
    const userId = Number(chain === 'main' ? process.env.MY_MAIN_USERID : process.env.MY_TEST_USERID)
    const DEV_KEYS = process.env.DEV_KEYS || '{}'
    const logTests = !!process.env.LOGTESTS
    const noMySQL = !!process.env.NOMYSQL
    const runSlowTests = !!process.env.RUNSLOWTESTS
    return {
      chain,
      userId,
      identityKey,
      mainTaalApiKey: verifyTruthy(process.env.MAIN_TAAL_API_KEY || '', `.env value for 'mainTaalApiKey' is required.`),
      testTaalApiKey: verifyTruthy(process.env.TEST_TAAL_API_KEY || '', `.env value for 'testTaalApiKey' is required.`),
      devKeys: JSON.parse(DEV_KEYS),
      noMySQL,
      runSlowTests,
      logTests
    }
  }

  static async createNoSendP2PKHTestOutpoint(
    address: string,
    satoshis: number,
    noSendChange: string[] | undefined,
    wallet: sdk.Wallet
  ): Promise<{
    noSendChange: string[]
    txid: string
    cr: sdk.CreateActionResult
    sr: sdk.SignActionResult
  }> {
    return await _tu.createNoSendP2PKHTestOutpoints(1, address, satoshis, noSendChange, wallet)
  }

  static async createNoSendP2PKHTestOutpoints(
    count: number,
    address: string,
    satoshis: number,
    noSendChange: string[] | undefined,
    wallet: sdk.Wallet
  ): Promise<{
    noSendChange: string[]
    txid: string
    cr: sdk.CreateActionResult
    sr: sdk.SignActionResult
  }> {
    const outputs: sdk.CreateActionOutput[] = []
    for (let i = 0; i < count; i++) {
      outputs.push({
        basket: `test-p2pkh-output-${i}`,
        satoshis,
        lockingScript: _tu.getLockP2PKH(address).toHex(),
        outputDescription: `p2pkh ${i}`
      })
    }

    const createArgs: sdk.CreateActionArgs = {
      description: `to ${address}`,
      outputs,
      options: {
        noSendChange,
        randomizeOutputs: false,
        signAndProcess: false,
        noSend: true
      }
    }

    const cr = await wallet.createAction(createArgs)
    noSendChange = cr.noSendChange

    expect(cr.noSendChange).toBeTruthy()
    expect(cr.sendWithResults).toBeUndefined()
    expect(cr.tx).toBeUndefined()
    expect(cr.txid).toBeUndefined()

    expect(cr.signableTransaction).toBeTruthy()
    const st = cr.signableTransaction!
    expect(st.reference).toBeTruthy()
    // const tx = Transaction.fromAtomicBEEF(st.tx) // Transaction doesn't support V2 Beef yet.
    const atomicBeef = Beef.fromBinary(st.tx)
    const tx = atomicBeef.txs[atomicBeef.txs.length - 1].tx
    for (const input of tx.inputs) {
      expect(atomicBeef.findTxid(input.sourceTXID!)).toBeTruthy()
    }

    // Spending authorization check happens here...
    //expect(st.amount > 242 && st.amount < 300).toBe(true)
    // sign and complete
    const signArgs: sdk.SignActionArgs = {
      reference: st.reference,
      spends: {},
      options: {
        returnTXIDOnly: true,
        noSend: true
      }
    }

    const sr = await wallet.signAction(signArgs)

    let txid = sr.txid!
    // Update the noSendChange txid to final signed value.
    noSendChange = noSendChange!.map(op => `${txid}.${op.split('.')[1]}`)
    return { noSendChange, txid, cr, sr }
  }

  static getKeyPair(priv?: string | bsv.PrivateKey): TestKeyPair {
    if (priv === undefined) priv = bsv.PrivateKey.fromRandom()
    else if (typeof priv === 'string') priv = new bsv.PrivateKey(priv, 'hex')

    const pub = bsv.PublicKey.fromPrivateKey(priv)
    const address = pub.toAddress()
    return { privateKey: priv, publicKey: pub, address }
  }
<<<<<<< HEAD

  static getLockP2PKH(address: string) {
    const p2pkh = new bsv.P2PKH()
    const lock = p2pkh.lock(address)
    return lock
  }

  static getUnlockP2PKH(priv: bsv.PrivateKey, satoshis: number) {
    const p2pkh = new bsv.P2PKH()
    const lock = _tu.getLockP2PKH(_tu.getKeyPair(priv).address)
    // Prepare to pay with SIGHASH_ALL and without ANYONE_CAN_PAY.
    // In otherwords:
    // - all outputs must remain in the current order, amount and locking scripts.
    // - all inputs must remain from the current outpoints and sequence numbers.
    // (unlock scripts are never signed)
    const unlock = p2pkh.unlock(priv, 'all', false, satoshis, lock)
    return unlock
  }

  /**
   * Returns path to temporary file in project's './test/data/tmp/' folder.
   *
   * Creates any missing folders.
   *
   * Optionally tries to delete any existing file. This may fail if the file file is locked
   * by another process.
   *
   * Optionally copies filename (or if filename has no dir component, a file of the same filename from the project's './test/data' folder) to initialize file's contents.
   *
   * CAUTION: returned file path will include four random hex digits unless tryToDelete is true. Files must be purged periodically.
   *
   * @param filename target filename without path, optionally just extension in which case random name is used
   * @param tryToDelete true to attempt to delete an existing file at the returned file path.
   * @param copyToTmp true to copy file of same filename from './test/data' (or elsewhere if filename has path) to tmp folder
   * @param reuseExisting true to use existing file if found, otherwise a random string is added to filename.
   * @returns path in './test/data/tmp' folder.
   */
  static async newTmpFile(filename = '', tryToDelete = false, copyToTmp = false, reuseExisting = false): Promise<string> {
    const tmpFolder = './test/data/tmp/'
    const p = path.parse(filename)
    const dstDir = tmpFolder
    const dstName = `${p.name}${tryToDelete || reuseExisting ? '' : randomBytesHex(6)}`
    const dstExt = p.ext || 'tmp'
    const dstPath = path.resolve(`${dstDir}${dstName}${dstExt}`)
    await fsp.mkdir(tmpFolder, { recursive: true })
    if (!reuseExisting && (tryToDelete || copyToTmp))
      try {
        await fsp.unlink(dstPath)
      } catch (eu: unknown) {
        const e = sdk.WalletError.fromUnknown(eu)
        if (e.name !== 'ENOENT') {
          throw e
        }
      }
    if (copyToTmp) {
      const srcPath = p.dir ? path.resolve(filename) : path.resolve(`./test/data/${filename}`)
      await fsp.copyFile(srcPath, dstPath)
    }
    return dstPath
  }

  static async copyFile(srcPath: string, dstPath: string): Promise<void> {
    await fsp.copyFile(srcPath, dstPath)
  }

  static async existingDataFile(filename: string): Promise<string> {
    const folder = './test/data/'
    return folder + filename
  }

  static createLocalSQLite(filename: string): Knex {
    const config: Knex.Config = {
      client: 'sqlite3',
      connection: { filename },
      useNullAsDefault: true
    }
    const knex = makeKnex(config)
    return knex
  }

  static createMySQLFromConnection(connection: object): Knex {
    const config: Knex.Config = {
      client: 'mysql2',
      connection,
      useNullAsDefault: true,
      pool: { min: 0, max: 7, idleTimeoutMillis: 15000 }
    }
    const knex = makeKnex(config)
    return knex
  }

  static createLocalMySQL(database: string): Knex {
    const connection = JSON.parse(localMySqlConnection || '{}')
    connection['database'] = database
    const config: Knex.Config = {
      client: 'mysql2',
      connection,
      useNullAsDefault: true,
      pool: { min: 0, max: 7, idleTimeoutMillis: 15000 }
    }
    const knex = makeKnex(config)
    return knex
  }

  static async createMySQLTestWallet(args: { databaseName: string; chain?: sdk.Chain; rootKeyHex?: string; dropAll?: boolean }): Promise<TestWallet<{}>> {
    return await this.createKnexTestWallet({
      ...args,
      knex: _tu.createLocalMySQL(args.databaseName)
    })
  }

  static async createMySQLTestSetup1Wallet(args: { databaseName: string; chain?: sdk.Chain; rootKeyHex?: string }): Promise<TestWallet<TestSetup1>> {
    return await this.createKnexTestSetup1Wallet({
      ...args,
      dropAll: true,
      knex: _tu.createLocalMySQL(args.databaseName)
    })
  }

  static async createSQLiteTestWallet(args: { databaseName: string; chain?: sdk.Chain; rootKeyHex?: string; dropAll?: boolean }): Promise<TestWallet<{}>> {
    const localSQLiteFile = await _tu.newTmpFile(`${args.databaseName}.sqlite`, false, false, true)
    return await this.createKnexTestWallet({
      ...args,
      knex: _tu.createLocalSQLite(localSQLiteFile)
    })
  }

  static async createSQLiteTestSetup1Wallet(args: { databaseName: string; chain?: sdk.Chain; rootKeyHex?: string }): Promise<TestWallet<TestSetup1>> {
    const localSQLiteFile = await _tu.newTmpFile(`${args.databaseName}.sqlite`, false, false, true)
    return await this.createKnexTestSetup1Wallet({
      ...args,
      dropAll: true,
      knex: _tu.createLocalSQLite(localSQLiteFile)
    })
  }

  static async createKnexTestWallet(args: { knex: Knex<any, any[]>; databaseName: string; chain?: sdk.Chain; rootKeyHex?: string; dropAll?: boolean }): Promise<TestWallet<{}>> {
    return await _tu.createKnexTestWalletWithSetup({
      ...args,
      insertSetup: insertEmptySetup
    })
  }

  static async createKnexTestSetup1Wallet(args: { knex: Knex<any, any[]>; databaseName: string; chain?: sdk.Chain; rootKeyHex?: string; dropAll?: boolean }): Promise<TestWallet<TestSetup1>> {
    return await _tu.createKnexTestWalletWithSetup({
      ...args,
      insertSetup: _tu.createTestSetup1
    })
  }

  static async createKnexTestWalletWithSetup<T>(args: {
    knex: Knex<any, any[]>
    databaseName: string
    chain?: sdk.Chain
    rootKeyHex?: string
    dropAll?: boolean
    insertSetup: (storage: StorageKnex, identityKey: string) => Promise<T>
  }): Promise<TestWallet<T>> {
    args.chain ||= 'test'
    args.rootKeyHex ||= '1'.repeat(64)
    const rootKey = bsv.PrivateKey.fromHex(args.rootKeyHex)
    const identityKey = rootKey.toPublicKey().toString()
    const keyDeriver = new sdk.KeyDeriver(rootKey)
    const chain = args.chain
    const activeStorage = new StorageKnex({ chain, knex: args.knex, commissionSatoshis: 0, commissionPubKeyHex: undefined, feeModel: { model: 'sat/kb', value: 1 } })
    if (args.dropAll) await activeStorage.dropAllData()
    await activeStorage.migrate(args.databaseName, identityKey)
    await activeStorage.makeAvailable()
    const setup = await args.insertSetup(activeStorage, identityKey)
    const storage = new WalletStorageManager(identityKey, activeStorage)
    await storage.makeAvailable()
    const signer = new WalletSigner(chain, keyDeriver, storage)
    const services = new Services(args.chain)
    const monopts = Monitor.createDefaultWalletMonitorOptions(chain, storage, services)
    const monitor = new Monitor(monopts)
    const wallet = new Wallet(signer, keyDeriver, services, monitor)
    const { user, isNew } = await activeStorage.findOrInsertUser(identityKey)
    const userId = user.userId
    const r: TestWallet<T> = {
      rootKey,
      identityKey,
      keyDeriver,
      chain,
      activeStorage,
      storage,
      setup,
      signer,
      services,
      monitor,
      wallet,
      userId
    }
    return r
  }

  static async fileExists(file: string): Promise<boolean> {
    try {
      const f = await fsp.open(file, 'r')
      await f.close()
      return true
    } catch (eu: unknown) {
      return false
    }
  }

  //if (await _tu.fileExists(walletFile))
  static async createLegacyWalletSQLiteCopy(databaseName: string): Promise<TestWalletNoSetup> {
    const walletFile = await _tu.newTmpFile(`${databaseName}.sqlite`, false, false, true)
    const walletKnex = _tu.createLocalSQLite(walletFile)
    return await _tu.createLegacyWalletCopy(databaseName, walletKnex, walletFile)
  }

  static async createLegacyWalletMySQLCopy(databaseName: string): Promise<TestWalletNoSetup> {
    const walletKnex = _tu.createLocalMySQL(databaseName)
    return await _tu.createLegacyWalletCopy(databaseName, walletKnex)
  }

  static async createLiveWalletSQLiteWARNING(databaseFullPath: string = './test/data/walletLiveTestData.sqlite'): Promise<TestWalletNoSetup> {
    const chain: sdk.Chain = 'test'
    try {
      // Initialize Knex connection to the existing live database
      const walletKnex = _tu.createLocalSQLite(databaseFullPath)
      const rootKeyHex = '153a3df216' + '686f55b253991c' + '7039da1f648' + 'ffc5bfe93d6ac2c25ac' + '2d4070918d'
      const identityKey = '03ac2d10bdb0023f4145cc2eba2fcd2ad3070cb2107b0b48170c46a9440e4cc3fe'
      const rootKey = bsv.PrivateKey.fromHex(rootKeyHex)
      const keyDeriver = new sdk.KeyDeriver(rootKey)

      // Directly use the live database with active storage
      const activeStorage = new StorageKnex({
        chain,
        knex: walletKnex,
        commissionSatoshis: 0,
        commissionPubKeyHex: undefined,
        feeModel: { model: 'sat/kb', value: 1 }
      })

      // Migrate and make the live DB available
      const databaseName = path.parse(databaseFullPath).name
      await activeStorage.migrate(databaseName, identityKey)
      await activeStorage.makeAvailable()

      // Set up storage without reader sync
      const storage = new WalletStorageManager(identityKey, activeStorage)
      await storage.makeAvailable()

      const signer = new WalletSigner(chain, keyDeriver, storage)
      const services = new Services(chain)
      const monopts = Monitor.createDefaultWalletMonitorOptions(chain, storage, services)
      const monitor = new Monitor(monopts)
      const wallet = new Wallet(signer, keyDeriver, services, monitor)

      // Get user ID from live active storage
      const userId = verifyTruthy(await activeStorage.findUserByIdentityKey(identityKey)).userId

      const r: TestWallet<{}> = {
        rootKey,
        identityKey,
        keyDeriver,
        chain,
        activeStorage,
        storage,
        setup: {},
        signer,
        services,
        monitor,
        wallet,
        userId
      }

      return r
    } catch (eu: unknown) {
      const e = sdk.WalletError.fromUnknown(eu)
      if (e.name !== 'ENOENT') {
        throw e
      }
      throw eu
    }
  }

  static async createLegacyWalletCopy(databaseName: string, walletKnex: Knex<any, any[]>, tryCopyToPath?: string): Promise<TestWalletNoSetup> {
    const chain: sdk.Chain = 'test'
=======

  static getLockP2PKH(address: string) {
    const p2pkh = new bsv.P2PKH()
    const lock = p2pkh.lock(address)
    return lock
  }

  static getUnlockP2PKH(priv: bsv.PrivateKey, satoshis: number) {
    const p2pkh = new bsv.P2PKH()
    const lock = _tu.getLockP2PKH(_tu.getKeyPair(priv).address)
    // Prepare to pay with SIGHASH_ALL and without ANYONE_CAN_PAY.
    // In otherwords:
    // - all outputs must remain in the current order, amount and locking scripts.
    // - all inputs must remain from the current outpoints and sequence numbers.
    // (unlock scripts are never signed)
    const unlock = p2pkh.unlock(priv, 'all', false, satoshis, lock)
    return unlock
  }

  static async createWalletOnly(args: {
    chain?: sdk.Chain,
    rootKeyHex?: string,
    active?: sdk.WalletStorageProvider,
    backups?: sdk.WalletStorageProvider[]
  }): Promise<TestWalletOnly> {
    args.chain ||= 'test'
    args.rootKeyHex ||= '1'.repeat(64)
    const rootKey = bsv.PrivateKey.fromHex(args.rootKeyHex)
    const identityKey = rootKey.toPublicKey().toString()
    const keyDeriver = new sdk.KeyDeriver(rootKey)
    const chain = args.chain
    const storage = new WalletStorageManager(identityKey, args.active, args.backups)
    if (storage.stores.length > 0)
      await storage.makeAvailable();
    const signer = new WalletSigner(chain, keyDeriver, storage)
    const services = new Services(args.chain)
    const monopts = Monitor.createDefaultWalletMonitorOptions(chain, storage, services)
    const monitor = new Monitor(monopts)
    const wallet = new Wallet(signer, keyDeriver, services, monitor)
    const r: TestWalletOnly = {
      rootKey,
      identityKey,
      keyDeriver,
      chain,
      storage,
      signer,
      services,
      monitor,
      wallet,
    }
    return r
  }

  static async createTestWalletWithStorageClient(args: {
    rootKeyHex?: string,
  }): Promise<TestWalletOnly> {
    const wo = await _tu.createWalletOnly({ chain: 'test', rootKeyHex: args.rootKeyHex })
    const client = new StorageClient(wo.wallet, 'https://staging-dojo.babbage.systems')
    await wo.storage.addWalletStorageProvider(client)
    return wo
  }

  static async createKnexTestWalletWithSetup<T>(args: {
    knex: Knex<any, any[]>,
    databaseName: string,
    chain?: sdk.Chain,
    rootKeyHex?: string,
    dropAll?: boolean,
    insertSetup: (storage: StorageKnex, identityKey: string) => Promise<T>
  }): Promise<TestWallet<T>> {
    const wo = await _tu.createWalletOnly({ chain: args.chain, rootKeyHex: args.rootKeyHex })
    const activeStorage = new StorageKnex({ chain: wo.chain, knex: args.knex, commissionSatoshis: 0, commissionPubKeyHex: undefined, feeModel: { model: 'sat/kb', value: 1 } })
    if (args.dropAll) await activeStorage.dropAllData()
    await activeStorage.migrate(args.databaseName, wo.identityKey)
    await activeStorage.makeAvailable()
    const setup = await args.insertSetup(activeStorage, wo.identityKey)
    await wo.storage.addWalletStorageProvider(activeStorage)
    const { user, isNew } = await activeStorage.findOrInsertUser(wo.identityKey)
    const userId = user.userId
    const r: TestWallet<T> = {
      ...wo,
      activeStorage,
      setup,
      userId
    }
    return r
  }

  /**
   * Returns path to temporary file in project's './test/data/tmp/' folder.
   *
   * Creates any missing folders.
   *
   * Optionally tries to delete any existing file. This may fail if the file file is locked
   * by another process.
   *
   * Optionally copies filename (or if filename has no dir component, a file of the same filename from the project's './test/data' folder) to initialize file's contents.
   *
   * CAUTION: returned file path will include four random hex digits unless tryToDelete is true. Files must be purged periodically.
   *
   * @param filename target filename without path, optionally just extension in which case random name is used
   * @param tryToDelete true to attempt to delete an existing file at the returned file path.
   * @param copyToTmp true to copy file of same filename from './test/data' (or elsewhere if filename has path) to tmp folder
   * @param reuseExisting true to use existing file if found, otherwise a random string is added to filename.
   * @returns path in './test/data/tmp' folder.
   */
  static async newTmpFile(filename = '', tryToDelete = false, copyToTmp = false, reuseExisting = false): Promise<string> {
    const tmpFolder = './test/data/tmp/'
    const p = path.parse(filename)
    const dstDir = tmpFolder
    const dstName = `${p.name}${tryToDelete || reuseExisting ? '' : randomBytesHex(6)}`
    const dstExt = p.ext || 'tmp'
    const dstPath = path.resolve(`${dstDir}${dstName}${dstExt}`)
    await fsp.mkdir(tmpFolder, { recursive: true })
    if (!reuseExisting && (tryToDelete || copyToTmp))
      try {
        await fsp.unlink(dstPath)
      } catch (eu: unknown) {
        const e = sdk.WalletError.fromUnknown(eu)
        if (e.name !== 'ENOENT') {
          throw e
        }
      }
    if (copyToTmp) {
      const srcPath = p.dir ? path.resolve(filename) : path.resolve(`./test/data/${filename}`)
      await fsp.copyFile(srcPath, dstPath)
    }
    return dstPath
  }

  static async copyFile(srcPath: string, dstPath: string): Promise<void> {
    await fsp.copyFile(srcPath, dstPath)
  }

  static async existingDataFile(filename: string): Promise<string> {
    const folder = './test/data/'
    return folder + filename
  }

  static createLocalSQLite(filename: string): Knex {
    const config: Knex.Config = {
      client: 'sqlite3',
      connection: { filename },
      useNullAsDefault: true
    }
    const knex = makeKnex(config)
    return knex
  }

  static createMySQLFromConnection(connection: object): Knex {
    const config: Knex.Config = {
      client: 'mysql2',
      connection,
      useNullAsDefault: true,
      pool: { min: 0, max: 7, idleTimeoutMillis: 15000 }
    }
    const knex = makeKnex(config)
    return knex
  }

  static createLocalMySQL(database: string): Knex {
    const connection = JSON.parse(localMySqlConnection || '{}')
    connection['database'] = database
    const config: Knex.Config = {
      client: 'mysql2',
      connection,
      useNullAsDefault: true,
      pool: { min: 0, max: 7, idleTimeoutMillis: 15000 }
    }
    const knex = makeKnex(config)
    return knex
  }

  static async createMySQLTestWallet(args: { databaseName: string; chain?: sdk.Chain; rootKeyHex?: string; dropAll?: boolean }): Promise<TestWallet<{}>> {
    return await this.createKnexTestWallet({
      ...args,
      knex: _tu.createLocalMySQL(args.databaseName)
    })
  }

  static async createMySQLTestSetup1Wallet(args: { databaseName: string; chain?: sdk.Chain; rootKeyHex?: string }): Promise<TestWallet<TestSetup1>> {
    return await this.createKnexTestSetup1Wallet({
      ...args,
      dropAll: true,
      knex: _tu.createLocalMySQL(args.databaseName)
    })
  }

  static async createSQLiteTestWallet(args: { filePath?: string, databaseName: string; chain?: sdk.Chain; rootKeyHex?: string; dropAll?: boolean }): Promise<TestWalletNoSetup> {
    const localSQLiteFile = args.filePath || await _tu.newTmpFile(`${args.databaseName}.sqlite`, false, false, true)
    return await this.createKnexTestWallet({
      ...args,
      knex: _tu.createLocalSQLite(localSQLiteFile)
    })
  }

  static async createSQLiteTestSetup1Wallet(args: { databaseName: string; chain?: sdk.Chain; rootKeyHex?: string }): Promise<TestWallet<TestSetup1>> {
    const localSQLiteFile = await _tu.newTmpFile(`${args.databaseName}.sqlite`, false, false, true)
    return await this.createKnexTestSetup1Wallet({
      ...args,
      dropAll: true,
      knex: _tu.createLocalSQLite(localSQLiteFile)
    })
  }

  static async createKnexTestWallet(args: { knex: Knex<any, any[]>; databaseName: string; chain?: sdk.Chain; rootKeyHex?: string; dropAll?: boolean }): Promise<TestWalletNoSetup> {
    return await _tu.createKnexTestWalletWithSetup({
      ...args,
      insertSetup: insertEmptySetup
    })
  }

  static async createKnexTestSetup1Wallet(args: { knex: Knex<any, any[]>; databaseName: string; chain?: sdk.Chain; rootKeyHex?: string; dropAll?: boolean }): Promise<TestWallet<TestSetup1>> {
    return await _tu.createKnexTestWalletWithSetup({
      ...args,
      insertSetup: _tu.createTestSetup1
    })
  }

  static async fileExists(file: string): Promise<boolean> {
    try {
      const f = await fsp.open(file, 'r')
      await f.close()
      return true
    } catch (eu: unknown) {
      return false
    }
  }

  //if (await _tu.fileExists(walletFile))
  static async createLegacyWalletSQLiteCopy(databaseName: string): Promise<TestWalletNoSetup> {
    const walletFile = await _tu.newTmpFile(`${databaseName}.sqlite`, false, false, true)
    const walletKnex = _tu.createLocalSQLite(walletFile)
    return await _tu.createLegacyWalletCopy(databaseName, walletKnex, walletFile)
  }

  static async createLegacyWalletMySQLCopy(databaseName: string): Promise<TestWalletNoSetup> {
    const walletKnex = _tu.createLocalMySQL(databaseName)
    return await _tu.createLegacyWalletCopy(databaseName, walletKnex)
  }

  static async createLiveWalletSQLiteWARNING(databaseFullPath: string = './test/data/walletLiveTestData.sqlite'): Promise<TestWalletNoSetup> {
    return await this.createKnexTestWallet({
      chain: 'test',
      rootKeyHex: _tu.legacyRootKeyHex,
      databaseName: 'walletLiveTestData',
      knex: _tu.createLocalSQLite(databaseFullPath)
    })
  }

  static legacyRootKeyHex = "153a3df216" + "686f55b253991c" + "7039da1f648" + "ffc5bfe93d6ac2c25ac" + "2d4070918d"

  static async createLegacyWalletCopy(databaseName: string, walletKnex: Knex<any, any[]>, tryCopyToPath?: string): Promise<TestWalletNoSetup> {
>>>>>>> 3b2846ff
    const readerFile = await _tu.existingDataFile(`walletLegacyTestData.sqlite`)
    let useReader = true
    if (tryCopyToPath) {
      await _tu.copyFile(readerFile, tryCopyToPath)
      //console.log('USING FILE COPY INSTEAD OF SOURCE DB SYNC')
      useReader = false
    }
<<<<<<< HEAD
    const rootKeyHex = '153a3df216' + '686f55b253991c' + '7039da1f648' + 'ffc5bfe93d6ac2c25ac' + '2d4070918d'
    const identityKey = '03ac2d10bdb0023f4145cc2eba2fcd2ad3070cb2107b0b48170c46a9440e4cc3fe'
=======
    const chain: sdk.Chain = 'test'
    const rootKeyHex = _tu.legacyRootKeyHex
    const identityKey = "03ac2d10bdb0023f4145cc2eba2fcd2ad3070cb2107b0b48170c46a9440e4cc3fe"
>>>>>>> 3b2846ff
    const rootKey = bsv.PrivateKey.fromHex(rootKeyHex)
    const keyDeriver = new sdk.KeyDeriver(rootKey)
    const activeStorage = new StorageKnex({ chain, knex: walletKnex, commissionSatoshis: 0, commissionPubKeyHex: undefined, feeModel: { model: 'sat/kb', value: 1 } })
    if (useReader) await activeStorage.dropAllData()
    await activeStorage.migrate(databaseName, identityKey)
    await activeStorage.makeAvailable()
    const storage = new WalletStorageManager(identityKey, activeStorage)
    await storage.makeAvailable()
    if (useReader) {
      const readerKnex = _tu.createLocalSQLite(readerFile)
      const reader = new StorageKnex({ chain, knex: readerKnex, commissionSatoshis: 0, commissionPubKeyHex: undefined, feeModel: { model: 'sat/kb', value: 1 } })
      await reader.makeAvailable()
      await storage.syncFromReader(identityKey, new StorageSyncReader({ identityKey }, reader))
      await reader.destroy()
    }
    const signer = new WalletSigner(chain, keyDeriver, storage)
    const services = new Services(chain)
    const monopts = Monitor.createDefaultWalletMonitorOptions(chain, storage, services)
    const monitor = new Monitor(monopts)
    const wallet = new Wallet(signer, keyDeriver, services, monitor)
    const userId = verifyTruthy(await activeStorage.findUserByIdentityKey(identityKey)).userId
    const r: TestWallet<{}> = {
      rootKey,
      identityKey,
      keyDeriver,
      chain,
      activeStorage,
      storage,
      setup: {},
      signer,
      services,
      monitor,
      wallet,
      userId
    }
    return r
  }

  static async insertTestProvenTx(storage: StorageProvider, txid?: string) {
    const now = new Date()
    const ptx: table.ProvenTx = {
      created_at: now,
      updated_at: now,
      provenTxId: 0,
      txid: txid || randomBytesHex(32),
      height: 1,
      index: 0,
      merklePath: [1, 2, 3, 4, 5, 6, 7, 8],
      rawTx: [4, 5, 6],
      blockHash: randomBytesHex(32),
      merkleRoot: randomBytesHex(32)
    }
    await storage.insertProvenTx(ptx)
    return ptx
  }

  static async insertTestProvenTxReq(storage: StorageProvider, txid?: string, provenTxId?: number, onlyRequired?: boolean) {
    const now = new Date()
    const ptxreq: table.ProvenTxReq = {
      // Required:
      created_at: now,
      updated_at: now,
      provenTxReqId: 0,
      txid: txid || randomBytesHex(32),
      status: 'nosend',
      attempts: 0,
      notified: false,
      history: '{}',
      notify: '{}',
      rawTx: [4, 5, 6],
      // Optional:
      provenTxId: provenTxId || undefined,
      batch: onlyRequired ? undefined : randomBytesBase64(10),
      inputBEEF: onlyRequired ? undefined : [1, 2, 3]
    }
    await storage.insertProvenTxReq(ptxreq)
    return ptxreq
  }

  static async insertTestUser(storage: StorageProvider, identityKey?: string) {
    const now = new Date()
    const e: table.User = {
      created_at: now,
      updated_at: now,
      userId: 0,
      identityKey: identityKey || randomBytesHex(33)
    }
    await storage.insertUser(e)
    return e
  }

  static async insertTestCertificate(storage: StorageProvider, u?: table.User) {
    const now = new Date()
    u ||= await _tu.insertTestUser(storage)
    const e: table.Certificate = {
      created_at: now,
      updated_at: now,
      certificateId: 0,
      userId: u.userId,
      type: randomBytesBase64(33),
      serialNumber: randomBytesBase64(33),
      certifier: randomBytesHex(33),
      subject: randomBytesHex(33),
      verifier: undefined,
      revocationOutpoint: `${randomBytesHex(32)}.999`,
      signature: randomBytesHex(50),
      isDeleted: false
    }
    await storage.insertCertificate(e)
    return e
  }

  static async insertTestCertificateField(storage: StorageProvider, c: table.Certificate, name: string, value: string) {
    const now = new Date()
    const e: table.CertificateField = {
      created_at: now,
      updated_at: now,
      certificateId: c.certificateId,
      userId: c.userId,
      fieldName: name,
      fieldValue: value,
      masterKey: randomBytesBase64(40)
    }
    await storage.insertCertificateField(e)
    return e
  }

  static async insertTestOutputBasket(storage: StorageProvider, u?: table.User | number) {
    const now = new Date()
    if (typeof u === 'number') u = verifyOne(await storage.findUsers({ partial: { userId: u } }))
    u ||= await _tu.insertTestUser(storage)
    const e: table.OutputBasket = {
      created_at: now,
      updated_at: now,
      basketId: 0,
      userId: u.userId,
      name: randomBytesHex(6),
      numberOfDesiredUTXOs: 42,
      minimumDesiredUTXOValue: 1642,
      isDeleted: false
    }
    await storage.insertOutputBasket(e)
    return e
  }

  static async insertTestTransaction(storage: StorageProvider, u?: table.User, onlyRequired?: boolean) {
    const now = new Date()
    u ||= await _tu.insertTestUser(storage)
    const e: table.Transaction = {
      // Required:
      created_at: now,
      updated_at: now,
      transactionId: 0,
      userId: u.userId,
      status: 'nosend',
      reference: randomBytesBase64(10),
      isOutgoing: true,
      satoshis: 9999,
      description: 'buy me a river',
      // Optional:
      version: onlyRequired ? undefined : 0,
      lockTime: onlyRequired ? undefined : 500000000,
      txid: onlyRequired ? undefined : randomBytesHex(32),
      inputBEEF: onlyRequired ? undefined : new Beef().toBinary(),
      rawTx: onlyRequired ? undefined : [1, 2, 3]
    }
    await storage.insertTransaction(e)
    return { tx: e, user: u }
  }

  static async insertTestOutput(storage: StorageProvider, t: table.Transaction, vout: number, satoshis: number, basket?: table.OutputBasket, requiredOnly?: boolean) {
    const now = new Date()
    const e: table.Output = {
      created_at: now,
      updated_at: now,
      outputId: 0,
      userId: t.userId,
      transactionId: t.transactionId,
      basketId: basket ? basket.basketId : undefined,
      spendable: true,
      change: true,
      outputDescription: 'not mutch to say',
      vout,
      satoshis,
      providedBy: 'you',
      purpose: 'secret',
      type: 'custom',
      txid: requiredOnly ? undefined : randomBytesHex(32),
      senderIdentityKey: requiredOnly ? undefined : randomBytesHex(32),
      derivationPrefix: requiredOnly ? undefined : randomBytesHex(16),
      derivationSuffix: requiredOnly ? undefined : randomBytesHex(16),
      spentBy: undefined, // must be a valid transsactionId
      sequenceNumber: requiredOnly ? undefined : 42,
      spendingDescription: requiredOnly ? undefined : randomBytesHex(16),
      scriptLength: requiredOnly ? undefined : 36,
      scriptOffset: requiredOnly ? undefined : 12,
      lockingScript: requiredOnly ? undefined : asArray(randomBytesHex(36))
    }
    await storage.insertOutput(e)
    return e
  }

  static async insertTestOutputTag(storage: StorageProvider, u: table.User) {
    const now = new Date()
    const e: table.OutputTag = {
      created_at: now,
      updated_at: now,
      outputTagId: 0,
      userId: u.userId,
      tag: randomBytesHex(6),
      isDeleted: false
    }
    await storage.insertOutputTag(e)
    return e
  }

  static async insertTestOutputTagMap(storage: StorageProvider, o: table.Output, tag: table.OutputTag) {
    const now = new Date()
    const e: table.OutputTagMap = {
      created_at: now,
      updated_at: now,
      outputTagId: tag.outputTagId,
      outputId: o.outputId,
      isDeleted: false
    }
    await storage.insertOutputTagMap(e)
    return e
  }

  static async insertTestTxLabel(storage: StorageProvider, u: table.User) {
    const now = new Date()
    const e: table.TxLabel = {
      created_at: now,
      updated_at: now,
      txLabelId: 0,
      userId: u.userId,
      label: randomBytesHex(6),
      isDeleted: false
    }
    await storage.insertTxLabel(e)
    return e
  }

  static async insertTestTxLabelMap(storage: StorageProvider, tx: table.Transaction, label: table.TxLabel) {
    const now = new Date()
    const e: table.TxLabelMap = {
      created_at: now,
      updated_at: now,
      txLabelId: label.txLabelId,
      transactionId: tx.transactionId,
      isDeleted: false
    }
    await storage.insertTxLabelMap(e)
    return e
  }

  static async insertTestSyncState(storage: StorageProvider, u: table.User) {
    const now = new Date()
    const settings = await storage.getSettings()
    const e: table.SyncState = {
      created_at: now,
      updated_at: now,
      syncStateId: 0,
      userId: u.userId,
      storageIdentityKey: settings.storageIdentityKey,
      storageName: settings.storageName,
      status: 'unknown',
      init: false,
      refNum: randomBytesBase64(10),
      syncMap: '{}'
    }
    await storage.insertSyncState(e)
    return e
  }

  static async insertTestMonitorEvent(storage: StorageProvider) {
    const now = new Date()
    const e: table.MonitorEvent = {
      created_at: now,
      updated_at: now,
      id: 0,
      event: 'nothing much happened'
    }
    await storage.insertMonitorEvent(e)
    return e
  }

  static async insertTestCommission(storage: StorageProvider, t: table.Transaction) {
    const now = new Date()
    const e: table.Commission = {
      created_at: now,
      updated_at: now,
      commissionId: 0,
      userId: t.userId,
      transactionId: t.transactionId,
      satoshis: 200,
      keyOffset: randomBytesBase64(32),
      isRedeemed: false,
      lockingScript: [1, 2, 3]
    }
    await storage.insertCommission(e)
    return e
  }

  static async createTestSetup1(storage: StorageProvider, u1IdentityKey?: string): Promise<TestSetup1> {
    const u1 = await _tu.insertTestUser(storage, u1IdentityKey)
    const u1basket1 = await _tu.insertTestOutputBasket(storage, u1)
    const u1basket2 = await _tu.insertTestOutputBasket(storage, u1)
    const u1label1 = await _tu.insertTestTxLabel(storage, u1)
    const u1label2 = await _tu.insertTestTxLabel(storage, u1)
    const u1tag1 = await _tu.insertTestOutputTag(storage, u1)
    const u1tag2 = await _tu.insertTestOutputTag(storage, u1)
    const { tx: u1tx1 } = await _tu.insertTestTransaction(storage, u1)
    const u1comm1 = await _tu.insertTestCommission(storage, u1tx1)
    const u1tx1label1 = await _tu.insertTestTxLabelMap(storage, u1tx1, u1label1)
    const u1tx1label2 = await _tu.insertTestTxLabelMap(storage, u1tx1, u1label2)
    const u1tx1o0 = await _tu.insertTestOutput(storage, u1tx1, 0, 101, u1basket1)
    const u1o0tag1 = await _tu.insertTestOutputTagMap(storage, u1tx1o0, u1tag1)
    const u1o0tag2 = await _tu.insertTestOutputTagMap(storage, u1tx1o0, u1tag2)
    const u1tx1o1 = await _tu.insertTestOutput(storage, u1tx1, 1, 111, u1basket2)
    const u1o1tag1 = await _tu.insertTestOutputTagMap(storage, u1tx1o1, u1tag1)
    const u1cert1 = await _tu.insertTestCertificate(storage, u1)
    const u1cert1field1 = await _tu.insertTestCertificateField(storage, u1cert1, 'bob', 'your uncle')
    const u1cert1field2 = await _tu.insertTestCertificateField(storage, u1cert1, 'name', 'alice')
    const u1cert2 = await _tu.insertTestCertificate(storage, u1)
    const u1cert2field1 = await _tu.insertTestCertificateField(storage, u1cert2, 'name', 'alice')
    const u1cert3 = await _tu.insertTestCertificate(storage, u1)
    const u1sync1 = await _tu.insertTestSyncState(storage, u1)

    const u2 = await _tu.insertTestUser(storage)
    const u2basket1 = await _tu.insertTestOutputBasket(storage, u2)
    const u2label1 = await _tu.insertTestTxLabel(storage, u2)
    const { tx: u2tx1 } = await _tu.insertTestTransaction(storage, u2, true)
    const u2comm1 = await _tu.insertTestCommission(storage, u2tx1)
    const u2tx1label1 = await _tu.insertTestTxLabelMap(storage, u2tx1, u2label1)
    const u2tx1o0 = await _tu.insertTestOutput(storage, u2tx1, 0, 101, u2basket1)
    const { tx: u2tx2 } = await _tu.insertTestTransaction(storage, u2, true)
    const u2comm2 = await _tu.insertTestCommission(storage, u2tx2)

    const proven1 = await _tu.insertTestProvenTx(storage)
    const req1 = await _tu.insertTestProvenTxReq(storage, undefined, undefined, true)
    const req2 = await _tu.insertTestProvenTxReq(storage, proven1.txid, proven1.provenTxId)

    const we1 = await _tu.insertTestMonitorEvent(storage)
    return {
      u1,
      u1basket1,
      u1basket2,
      u1label1,
      u1label2,
      u1tag1,
      u1tag2,
      u1tx1,
      u1comm1,
      u1tx1label1,
      u1tx1label2,
      u1tx1o0,
      u1o0tag1,
      u1o0tag2,
      u1tx1o1,
      u1o1tag1,
      u1cert1,
      u1cert1field1,
      u1cert1field2,
      u1cert2,
      u1cert2field1,
      u1cert3,
      u1sync1,

      u2,
      u2basket1,
      u2label1,
      u2tx1,
      u2comm1,
      u2tx1label1,
      u2tx1o0,
      u2tx2,
      u2comm2,

      proven1,
      req1,
      req2,

      we1
    }
  }

<<<<<<< HEAD
  static mockPostServicesAsSuccess<T>(ctxs: TestWallet<T>[]): void {
    mockPostServices(ctxs, 'success')
  }
  static mockPostServicesAsError<T>(ctxs: TestWallet<T>[]): void {
    mockPostServices(ctxs, 'error')
  }
  static mockPostServicesAsCallback<T>(ctxs: TestWallet<T>[], callback: (beef: bsv.Beef, txids: string[]) => 'success' | 'error'): void {
    mockPostServices(ctxs, 'error', callback)
  }

  static mockMerklePathServicesAsCallback<T>(ctxs: TestWallet<T>[], callback: (txid: string) => Promise<sdk.GetMerklePathResult>): void {
=======
  static mockPostServicesAsSuccess(ctxs: TestWalletOnly[]): void {
    mockPostServices(ctxs, 'success')
  }
  static mockPostServicesAsError(ctxs: TestWalletOnly[]): void {
    mockPostServices(ctxs, 'error')
  }
  static mockPostServicesAsCallback(ctxs: TestWalletOnly[], callback: (beef: bsv.Beef, txids: string[]) => 'success' | 'error'): void {
    mockPostServices(ctxs, 'error', callback)
  }

  static mockMerklePathServicesAsCallback(ctxs: TestWalletOnly[], callback: (txid: string) => Promise<sdk.GetMerklePathResult>): void {
>>>>>>> 3b2846ff
    for (const { services } of ctxs) {
      services.getMerklePath = jest.fn().mockImplementation(async (txid: string): Promise<sdk.GetMerklePathResult> => {
        const r = await callback(txid)
        return r
      })
    }
  }
}

export abstract class _tu extends TestUtilsWalletStorage {}

export interface TestSetup1 {
  u1: table.User
  u1basket1: table.OutputBasket
  u1basket2: table.OutputBasket
  u1label1: table.TxLabel
  u1label2: table.TxLabel
  u1tag1: table.OutputTag
  u1tag2: table.OutputTag
  u1tx1: table.Transaction
  u1comm1: table.Commission
  u1tx1label1: table.TxLabelMap
  u1tx1label2: table.TxLabelMap
  u1tx1o0: table.Output
  u1o0tag1: table.OutputTagMap
  u1o0tag2: table.OutputTagMap
  u1tx1o1: table.Output
  u1o1tag1: table.OutputTagMap
  u1cert1: table.Certificate
  u1cert1field1: table.CertificateField
  u1cert1field2: table.CertificateField
  u1cert2: table.Certificate
  u1cert2field1: table.CertificateField
  u1cert3: table.Certificate
  u1sync1: table.SyncState

  u2: table.User
  u2basket1: table.OutputBasket
  u2label1: table.TxLabel
  u2tx1: table.Transaction
  u2comm1: table.Commission
  u2tx1label1: table.TxLabelMap
  u2tx1o0: table.Output
  u2tx2: table.Transaction
  u2comm2: table.Commission

  proven1: table.ProvenTx
  req1: table.ProvenTxReq
  req2: table.ProvenTxReq

  we1: table.MonitorEvent
}

<<<<<<< HEAD
export interface TestWallet<T> {
=======
export interface TestWallet<T> extends TestWalletOnly {
  activeStorage: StorageKnex
  setup?: T
  userId: number

  rootKey: bsv.PrivateKey
  identityKey: string
  keyDeriver: sdk.KeyDeriver
  chain: sdk.Chain
  storage: WalletStorageManager
  signer: WalletSigner
  services: Services
  monitor: Monitor
  wallet: Wallet
}

export interface TestWalletOnly {
>>>>>>> 3b2846ff
  rootKey: bsv.PrivateKey
  identityKey: string
  keyDeriver: sdk.KeyDeriver
  chain: sdk.Chain
<<<<<<< HEAD
  activeStorage: StorageKnex
  storage: WalletStorageManager
  setup?: T
=======
  storage: WalletStorageManager
>>>>>>> 3b2846ff
  signer: WalletSigner
  services: Services
  monitor: Monitor
  wallet: Wallet
<<<<<<< HEAD
  userId: number
=======
>>>>>>> 3b2846ff
}

async function insertEmptySetup(storage: StorageKnex, identityKey: string): Promise<object> {
  return {}
}

export type TestSetup1Wallet = TestWallet<TestSetup1>
export type TestWalletNoSetup = TestWallet<{}>

// eslint-disable-next-line @typescript-eslint/no-explicit-any
export async function expectToThrowWERR<R>(expectedClass: new (...args: any[]) => any, fn: () => Promise<R>): Promise<void> {
  try {
    await fn()
  } catch (eu: unknown) {
    const e = sdk.WalletError.fromUnknown(eu)
    if (e.name !== expectedClass.name || !e.isError) console.log(`Error name ${e.name} vs class name ${expectedClass.name}\n${e.stack}\n`)
    // The output above may help debugging this situation or put a breakpoint
    // on the line below and look at e.stack
    expect(e.name).toBe(expectedClass.name)
    expect(e.isError).toBe(true)
    return
  }
  throw new Error(`${expectedClass.name} was not thrown`)
}

export type TestKeyPair = {
  privateKey: bsv.PrivateKey
  publicKey: bsv.PublicKey
  address: string
}

<<<<<<< HEAD
function mockPostServices<T>(ctxs: TestWallet<T>[], status: 'success' | 'error' = 'success', callback?: (beef: bsv.Beef, txids: string[]) => 'success' | 'error'): void {
=======
function mockPostServices(ctxs: TestWalletOnly[], status: 'success' | 'error' = 'success', callback?: (beef: bsv.Beef, txids: string[]) => 'success' | 'error'): void {
>>>>>>> 3b2846ff
  for (const { services } of ctxs) {
    // Mock the services postBeef to avoid actually broadcasting new transactions.
    services.postBeef = jest.fn().mockImplementation((beef: bsv.Beef, txids: string[]): Promise<sdk.PostBeefResult[]> => {
      status = !callback ? status : callback(beef, txids)
      const r: sdk.PostBeefResult = {
        name: 'mock',
        status: 'success',
        txidResults: txids.map(txid => ({ txid, status }))
      }
      return Promise.resolve([r])
    })
    services.postTxs = jest.fn().mockImplementation((beef: bsv.Beef, txids: string[]): Promise<sdk.PostBeefResult[]> => {
      const r: sdk.PostBeefResult = {
        name: 'mock',
        status: 'success',
        txidResults: txids.map(txid => ({ txid, status }))
      }
      return Promise.resolve([r])
    })
  }
}<|MERGE_RESOLUTION|>--- conflicted
+++ resolved
@@ -1,11 +1,7 @@
 import * as bsv from '@bsv/sdk'
 import path from 'path'
 import { promises as fsp } from 'fs'
-<<<<<<< HEAD
-import { asArray, randomBytesBase64, randomBytesHex, sdk, StorageProvider, StorageKnex, StorageSyncReader, table, verifyTruthy, Wallet, Monitor, MonitorOptions, Services, WalletSigner, WalletStorageManager, verifyOne } from '../../src'
-=======
 import { asArray, randomBytesBase64, randomBytesHex, sdk, StorageProvider, StorageKnex, StorageSyncReader, table, verifyTruthy, Wallet, Monitor, MonitorOptions, Services, WalletSigner, WalletStorageManager, verifyOne, StorageClient } from '../../src'
->>>>>>> 3b2846ff
 
 import { Knex, knex as makeKnex } from 'knex'
 import { Beef } from '@bsv/sdk'
@@ -143,7 +139,6 @@
     const address = pub.toAddress()
     return { privateKey: priv, publicKey: pub, address }
   }
-<<<<<<< HEAD
 
   static getLockP2PKH(address: string) {
     const p2pkh = new bsv.P2PKH()
@@ -161,6 +156,67 @@
     // (unlock scripts are never signed)
     const unlock = p2pkh.unlock(priv, 'all', false, satoshis, lock)
     return unlock
+  }
+
+  static async createWalletOnly(args: { chain?: sdk.Chain; rootKeyHex?: string; active?: sdk.WalletStorageProvider; backups?: sdk.WalletStorageProvider[] }): Promise<TestWalletOnly> {
+    args.chain ||= 'test'
+    args.rootKeyHex ||= '1'.repeat(64)
+    const rootKey = bsv.PrivateKey.fromHex(args.rootKeyHex)
+    const identityKey = rootKey.toPublicKey().toString()
+    const keyDeriver = new sdk.KeyDeriver(rootKey)
+    const chain = args.chain
+    const storage = new WalletStorageManager(identityKey, args.active, args.backups)
+    if (storage.stores.length > 0) await storage.makeAvailable()
+    const signer = new WalletSigner(chain, keyDeriver, storage)
+    const services = new Services(args.chain)
+    const monopts = Monitor.createDefaultWalletMonitorOptions(chain, storage, services)
+    const monitor = new Monitor(monopts)
+    const wallet = new Wallet(signer, keyDeriver, services, monitor)
+    const r: TestWalletOnly = {
+      rootKey,
+      identityKey,
+      keyDeriver,
+      chain,
+      storage,
+      signer,
+      services,
+      monitor,
+      wallet
+    }
+    return r
+  }
+
+  static async createTestWalletWithStorageClient(args: { rootKeyHex?: string }): Promise<TestWalletOnly> {
+    const wo = await _tu.createWalletOnly({ chain: 'test', rootKeyHex: args.rootKeyHex })
+    const client = new StorageClient(wo.wallet, 'https://staging-dojo.babbage.systems')
+    await wo.storage.addWalletStorageProvider(client)
+    return wo
+  }
+
+  static async createKnexTestWalletWithSetup<T>(args: {
+    knex: Knex<any, any[]>
+    databaseName: string
+    chain?: sdk.Chain
+    rootKeyHex?: string
+    dropAll?: boolean
+    insertSetup: (storage: StorageKnex, identityKey: string) => Promise<T>
+  }): Promise<TestWallet<T>> {
+    const wo = await _tu.createWalletOnly({ chain: args.chain, rootKeyHex: args.rootKeyHex })
+    const activeStorage = new StorageKnex({ chain: wo.chain, knex: args.knex, commissionSatoshis: 0, commissionPubKeyHex: undefined, feeModel: { model: 'sat/kb', value: 1 } })
+    if (args.dropAll) await activeStorage.dropAllData()
+    await activeStorage.migrate(args.databaseName, wo.identityKey)
+    await activeStorage.makeAvailable()
+    const setup = await args.insertSetup(activeStorage, wo.identityKey)
+    await wo.storage.addWalletStorageProvider(activeStorage)
+    const { user, isNew } = await activeStorage.findOrInsertUser(wo.identityKey)
+    const userId = user.userId
+    const r: TestWallet<T> = {
+      ...wo,
+      activeStorage,
+      setup,
+      userId
+    }
+    return r
   }
 
   /**
@@ -263,8 +319,8 @@
     })
   }
 
-  static async createSQLiteTestWallet(args: { databaseName: string; chain?: sdk.Chain; rootKeyHex?: string; dropAll?: boolean }): Promise<TestWallet<{}>> {
-    const localSQLiteFile = await _tu.newTmpFile(`${args.databaseName}.sqlite`, false, false, true)
+  static async createSQLiteTestWallet(args: { filePath?: string; databaseName: string; chain?: sdk.Chain; rootKeyHex?: string; dropAll?: boolean }): Promise<TestWalletNoSetup> {
+    const localSQLiteFile = args.filePath || (await _tu.newTmpFile(`${args.databaseName}.sqlite`, false, false, true))
     return await this.createKnexTestWallet({
       ...args,
       knex: _tu.createLocalSQLite(localSQLiteFile)
@@ -280,7 +336,7 @@
     })
   }
 
-  static async createKnexTestWallet(args: { knex: Knex<any, any[]>; databaseName: string; chain?: sdk.Chain; rootKeyHex?: string; dropAll?: boolean }): Promise<TestWallet<{}>> {
+  static async createKnexTestWallet(args: { knex: Knex<any, any[]>; databaseName: string; chain?: sdk.Chain; rootKeyHex?: string; dropAll?: boolean }): Promise<TestWalletNoSetup> {
     return await _tu.createKnexTestWalletWithSetup({
       ...args,
       insertSetup: insertEmptySetup
@@ -292,51 +348,6 @@
       ...args,
       insertSetup: _tu.createTestSetup1
     })
-  }
-
-  static async createKnexTestWalletWithSetup<T>(args: {
-    knex: Knex<any, any[]>
-    databaseName: string
-    chain?: sdk.Chain
-    rootKeyHex?: string
-    dropAll?: boolean
-    insertSetup: (storage: StorageKnex, identityKey: string) => Promise<T>
-  }): Promise<TestWallet<T>> {
-    args.chain ||= 'test'
-    args.rootKeyHex ||= '1'.repeat(64)
-    const rootKey = bsv.PrivateKey.fromHex(args.rootKeyHex)
-    const identityKey = rootKey.toPublicKey().toString()
-    const keyDeriver = new sdk.KeyDeriver(rootKey)
-    const chain = args.chain
-    const activeStorage = new StorageKnex({ chain, knex: args.knex, commissionSatoshis: 0, commissionPubKeyHex: undefined, feeModel: { model: 'sat/kb', value: 1 } })
-    if (args.dropAll) await activeStorage.dropAllData()
-    await activeStorage.migrate(args.databaseName, identityKey)
-    await activeStorage.makeAvailable()
-    const setup = await args.insertSetup(activeStorage, identityKey)
-    const storage = new WalletStorageManager(identityKey, activeStorage)
-    await storage.makeAvailable()
-    const signer = new WalletSigner(chain, keyDeriver, storage)
-    const services = new Services(args.chain)
-    const monopts = Monitor.createDefaultWalletMonitorOptions(chain, storage, services)
-    const monitor = new Monitor(monopts)
-    const wallet = new Wallet(signer, keyDeriver, services, monitor)
-    const { user, isNew } = await activeStorage.findOrInsertUser(identityKey)
-    const userId = user.userId
-    const r: TestWallet<T> = {
-      rootKey,
-      identityKey,
-      keyDeriver,
-      chain,
-      activeStorage,
-      storage,
-      setup,
-      signer,
-      services,
-      monitor,
-      wallet,
-      userId
-    }
-    return r
   }
 
   static async fileExists(file: string): Promise<boolean> {
@@ -362,312 +373,6 @@
   }
 
   static async createLiveWalletSQLiteWARNING(databaseFullPath: string = './test/data/walletLiveTestData.sqlite'): Promise<TestWalletNoSetup> {
-    const chain: sdk.Chain = 'test'
-    try {
-      // Initialize Knex connection to the existing live database
-      const walletKnex = _tu.createLocalSQLite(databaseFullPath)
-      const rootKeyHex = '153a3df216' + '686f55b253991c' + '7039da1f648' + 'ffc5bfe93d6ac2c25ac' + '2d4070918d'
-      const identityKey = '03ac2d10bdb0023f4145cc2eba2fcd2ad3070cb2107b0b48170c46a9440e4cc3fe'
-      const rootKey = bsv.PrivateKey.fromHex(rootKeyHex)
-      const keyDeriver = new sdk.KeyDeriver(rootKey)
-
-      // Directly use the live database with active storage
-      const activeStorage = new StorageKnex({
-        chain,
-        knex: walletKnex,
-        commissionSatoshis: 0,
-        commissionPubKeyHex: undefined,
-        feeModel: { model: 'sat/kb', value: 1 }
-      })
-
-      // Migrate and make the live DB available
-      const databaseName = path.parse(databaseFullPath).name
-      await activeStorage.migrate(databaseName, identityKey)
-      await activeStorage.makeAvailable()
-
-      // Set up storage without reader sync
-      const storage = new WalletStorageManager(identityKey, activeStorage)
-      await storage.makeAvailable()
-
-      const signer = new WalletSigner(chain, keyDeriver, storage)
-      const services = new Services(chain)
-      const monopts = Monitor.createDefaultWalletMonitorOptions(chain, storage, services)
-      const monitor = new Monitor(monopts)
-      const wallet = new Wallet(signer, keyDeriver, services, monitor)
-
-      // Get user ID from live active storage
-      const userId = verifyTruthy(await activeStorage.findUserByIdentityKey(identityKey)).userId
-
-      const r: TestWallet<{}> = {
-        rootKey,
-        identityKey,
-        keyDeriver,
-        chain,
-        activeStorage,
-        storage,
-        setup: {},
-        signer,
-        services,
-        monitor,
-        wallet,
-        userId
-      }
-
-      return r
-    } catch (eu: unknown) {
-      const e = sdk.WalletError.fromUnknown(eu)
-      if (e.name !== 'ENOENT') {
-        throw e
-      }
-      throw eu
-    }
-  }
-
-  static async createLegacyWalletCopy(databaseName: string, walletKnex: Knex<any, any[]>, tryCopyToPath?: string): Promise<TestWalletNoSetup> {
-    const chain: sdk.Chain = 'test'
-=======
-
-  static getLockP2PKH(address: string) {
-    const p2pkh = new bsv.P2PKH()
-    const lock = p2pkh.lock(address)
-    return lock
-  }
-
-  static getUnlockP2PKH(priv: bsv.PrivateKey, satoshis: number) {
-    const p2pkh = new bsv.P2PKH()
-    const lock = _tu.getLockP2PKH(_tu.getKeyPair(priv).address)
-    // Prepare to pay with SIGHASH_ALL and without ANYONE_CAN_PAY.
-    // In otherwords:
-    // - all outputs must remain in the current order, amount and locking scripts.
-    // - all inputs must remain from the current outpoints and sequence numbers.
-    // (unlock scripts are never signed)
-    const unlock = p2pkh.unlock(priv, 'all', false, satoshis, lock)
-    return unlock
-  }
-
-  static async createWalletOnly(args: {
-    chain?: sdk.Chain,
-    rootKeyHex?: string,
-    active?: sdk.WalletStorageProvider,
-    backups?: sdk.WalletStorageProvider[]
-  }): Promise<TestWalletOnly> {
-    args.chain ||= 'test'
-    args.rootKeyHex ||= '1'.repeat(64)
-    const rootKey = bsv.PrivateKey.fromHex(args.rootKeyHex)
-    const identityKey = rootKey.toPublicKey().toString()
-    const keyDeriver = new sdk.KeyDeriver(rootKey)
-    const chain = args.chain
-    const storage = new WalletStorageManager(identityKey, args.active, args.backups)
-    if (storage.stores.length > 0)
-      await storage.makeAvailable();
-    const signer = new WalletSigner(chain, keyDeriver, storage)
-    const services = new Services(args.chain)
-    const monopts = Monitor.createDefaultWalletMonitorOptions(chain, storage, services)
-    const monitor = new Monitor(monopts)
-    const wallet = new Wallet(signer, keyDeriver, services, monitor)
-    const r: TestWalletOnly = {
-      rootKey,
-      identityKey,
-      keyDeriver,
-      chain,
-      storage,
-      signer,
-      services,
-      monitor,
-      wallet,
-    }
-    return r
-  }
-
-  static async createTestWalletWithStorageClient(args: {
-    rootKeyHex?: string,
-  }): Promise<TestWalletOnly> {
-    const wo = await _tu.createWalletOnly({ chain: 'test', rootKeyHex: args.rootKeyHex })
-    const client = new StorageClient(wo.wallet, 'https://staging-dojo.babbage.systems')
-    await wo.storage.addWalletStorageProvider(client)
-    return wo
-  }
-
-  static async createKnexTestWalletWithSetup<T>(args: {
-    knex: Knex<any, any[]>,
-    databaseName: string,
-    chain?: sdk.Chain,
-    rootKeyHex?: string,
-    dropAll?: boolean,
-    insertSetup: (storage: StorageKnex, identityKey: string) => Promise<T>
-  }): Promise<TestWallet<T>> {
-    const wo = await _tu.createWalletOnly({ chain: args.chain, rootKeyHex: args.rootKeyHex })
-    const activeStorage = new StorageKnex({ chain: wo.chain, knex: args.knex, commissionSatoshis: 0, commissionPubKeyHex: undefined, feeModel: { model: 'sat/kb', value: 1 } })
-    if (args.dropAll) await activeStorage.dropAllData()
-    await activeStorage.migrate(args.databaseName, wo.identityKey)
-    await activeStorage.makeAvailable()
-    const setup = await args.insertSetup(activeStorage, wo.identityKey)
-    await wo.storage.addWalletStorageProvider(activeStorage)
-    const { user, isNew } = await activeStorage.findOrInsertUser(wo.identityKey)
-    const userId = user.userId
-    const r: TestWallet<T> = {
-      ...wo,
-      activeStorage,
-      setup,
-      userId
-    }
-    return r
-  }
-
-  /**
-   * Returns path to temporary file in project's './test/data/tmp/' folder.
-   *
-   * Creates any missing folders.
-   *
-   * Optionally tries to delete any existing file. This may fail if the file file is locked
-   * by another process.
-   *
-   * Optionally copies filename (or if filename has no dir component, a file of the same filename from the project's './test/data' folder) to initialize file's contents.
-   *
-   * CAUTION: returned file path will include four random hex digits unless tryToDelete is true. Files must be purged periodically.
-   *
-   * @param filename target filename without path, optionally just extension in which case random name is used
-   * @param tryToDelete true to attempt to delete an existing file at the returned file path.
-   * @param copyToTmp true to copy file of same filename from './test/data' (or elsewhere if filename has path) to tmp folder
-   * @param reuseExisting true to use existing file if found, otherwise a random string is added to filename.
-   * @returns path in './test/data/tmp' folder.
-   */
-  static async newTmpFile(filename = '', tryToDelete = false, copyToTmp = false, reuseExisting = false): Promise<string> {
-    const tmpFolder = './test/data/tmp/'
-    const p = path.parse(filename)
-    const dstDir = tmpFolder
-    const dstName = `${p.name}${tryToDelete || reuseExisting ? '' : randomBytesHex(6)}`
-    const dstExt = p.ext || 'tmp'
-    const dstPath = path.resolve(`${dstDir}${dstName}${dstExt}`)
-    await fsp.mkdir(tmpFolder, { recursive: true })
-    if (!reuseExisting && (tryToDelete || copyToTmp))
-      try {
-        await fsp.unlink(dstPath)
-      } catch (eu: unknown) {
-        const e = sdk.WalletError.fromUnknown(eu)
-        if (e.name !== 'ENOENT') {
-          throw e
-        }
-      }
-    if (copyToTmp) {
-      const srcPath = p.dir ? path.resolve(filename) : path.resolve(`./test/data/${filename}`)
-      await fsp.copyFile(srcPath, dstPath)
-    }
-    return dstPath
-  }
-
-  static async copyFile(srcPath: string, dstPath: string): Promise<void> {
-    await fsp.copyFile(srcPath, dstPath)
-  }
-
-  static async existingDataFile(filename: string): Promise<string> {
-    const folder = './test/data/'
-    return folder + filename
-  }
-
-  static createLocalSQLite(filename: string): Knex {
-    const config: Knex.Config = {
-      client: 'sqlite3',
-      connection: { filename },
-      useNullAsDefault: true
-    }
-    const knex = makeKnex(config)
-    return knex
-  }
-
-  static createMySQLFromConnection(connection: object): Knex {
-    const config: Knex.Config = {
-      client: 'mysql2',
-      connection,
-      useNullAsDefault: true,
-      pool: { min: 0, max: 7, idleTimeoutMillis: 15000 }
-    }
-    const knex = makeKnex(config)
-    return knex
-  }
-
-  static createLocalMySQL(database: string): Knex {
-    const connection = JSON.parse(localMySqlConnection || '{}')
-    connection['database'] = database
-    const config: Knex.Config = {
-      client: 'mysql2',
-      connection,
-      useNullAsDefault: true,
-      pool: { min: 0, max: 7, idleTimeoutMillis: 15000 }
-    }
-    const knex = makeKnex(config)
-    return knex
-  }
-
-  static async createMySQLTestWallet(args: { databaseName: string; chain?: sdk.Chain; rootKeyHex?: string; dropAll?: boolean }): Promise<TestWallet<{}>> {
-    return await this.createKnexTestWallet({
-      ...args,
-      knex: _tu.createLocalMySQL(args.databaseName)
-    })
-  }
-
-  static async createMySQLTestSetup1Wallet(args: { databaseName: string; chain?: sdk.Chain; rootKeyHex?: string }): Promise<TestWallet<TestSetup1>> {
-    return await this.createKnexTestSetup1Wallet({
-      ...args,
-      dropAll: true,
-      knex: _tu.createLocalMySQL(args.databaseName)
-    })
-  }
-
-  static async createSQLiteTestWallet(args: { filePath?: string, databaseName: string; chain?: sdk.Chain; rootKeyHex?: string; dropAll?: boolean }): Promise<TestWalletNoSetup> {
-    const localSQLiteFile = args.filePath || await _tu.newTmpFile(`${args.databaseName}.sqlite`, false, false, true)
-    return await this.createKnexTestWallet({
-      ...args,
-      knex: _tu.createLocalSQLite(localSQLiteFile)
-    })
-  }
-
-  static async createSQLiteTestSetup1Wallet(args: { databaseName: string; chain?: sdk.Chain; rootKeyHex?: string }): Promise<TestWallet<TestSetup1>> {
-    const localSQLiteFile = await _tu.newTmpFile(`${args.databaseName}.sqlite`, false, false, true)
-    return await this.createKnexTestSetup1Wallet({
-      ...args,
-      dropAll: true,
-      knex: _tu.createLocalSQLite(localSQLiteFile)
-    })
-  }
-
-  static async createKnexTestWallet(args: { knex: Knex<any, any[]>; databaseName: string; chain?: sdk.Chain; rootKeyHex?: string; dropAll?: boolean }): Promise<TestWalletNoSetup> {
-    return await _tu.createKnexTestWalletWithSetup({
-      ...args,
-      insertSetup: insertEmptySetup
-    })
-  }
-
-  static async createKnexTestSetup1Wallet(args: { knex: Knex<any, any[]>; databaseName: string; chain?: sdk.Chain; rootKeyHex?: string; dropAll?: boolean }): Promise<TestWallet<TestSetup1>> {
-    return await _tu.createKnexTestWalletWithSetup({
-      ...args,
-      insertSetup: _tu.createTestSetup1
-    })
-  }
-
-  static async fileExists(file: string): Promise<boolean> {
-    try {
-      const f = await fsp.open(file, 'r')
-      await f.close()
-      return true
-    } catch (eu: unknown) {
-      return false
-    }
-  }
-
-  //if (await _tu.fileExists(walletFile))
-  static async createLegacyWalletSQLiteCopy(databaseName: string): Promise<TestWalletNoSetup> {
-    const walletFile = await _tu.newTmpFile(`${databaseName}.sqlite`, false, false, true)
-    const walletKnex = _tu.createLocalSQLite(walletFile)
-    return await _tu.createLegacyWalletCopy(databaseName, walletKnex, walletFile)
-  }
-
-  static async createLegacyWalletMySQLCopy(databaseName: string): Promise<TestWalletNoSetup> {
-    const walletKnex = _tu.createLocalMySQL(databaseName)
-    return await _tu.createLegacyWalletCopy(databaseName, walletKnex)
-  }
-
-  static async createLiveWalletSQLiteWARNING(databaseFullPath: string = './test/data/walletLiveTestData.sqlite'): Promise<TestWalletNoSetup> {
     return await this.createKnexTestWallet({
       chain: 'test',
       rootKeyHex: _tu.legacyRootKeyHex,
@@ -676,10 +381,9 @@
     })
   }
 
-  static legacyRootKeyHex = "153a3df216" + "686f55b253991c" + "7039da1f648" + "ffc5bfe93d6ac2c25ac" + "2d4070918d"
+  static legacyRootKeyHex = '153a3df216' + '686f55b253991c' + '7039da1f648' + 'ffc5bfe93d6ac2c25ac' + '2d4070918d'
 
   static async createLegacyWalletCopy(databaseName: string, walletKnex: Knex<any, any[]>, tryCopyToPath?: string): Promise<TestWalletNoSetup> {
->>>>>>> 3b2846ff
     const readerFile = await _tu.existingDataFile(`walletLegacyTestData.sqlite`)
     let useReader = true
     if (tryCopyToPath) {
@@ -687,14 +391,9 @@
       //console.log('USING FILE COPY INSTEAD OF SOURCE DB SYNC')
       useReader = false
     }
-<<<<<<< HEAD
-    const rootKeyHex = '153a3df216' + '686f55b253991c' + '7039da1f648' + 'ffc5bfe93d6ac2c25ac' + '2d4070918d'
-    const identityKey = '03ac2d10bdb0023f4145cc2eba2fcd2ad3070cb2107b0b48170c46a9440e4cc3fe'
-=======
     const chain: sdk.Chain = 'test'
     const rootKeyHex = _tu.legacyRootKeyHex
-    const identityKey = "03ac2d10bdb0023f4145cc2eba2fcd2ad3070cb2107b0b48170c46a9440e4cc3fe"
->>>>>>> 3b2846ff
+    const identityKey = '03ac2d10bdb0023f4145cc2eba2fcd2ad3070cb2107b0b48170c46a9440e4cc3fe'
     const rootKey = bsv.PrivateKey.fromHex(rootKeyHex)
     const keyDeriver = new sdk.KeyDeriver(rootKey)
     const activeStorage = new StorageKnex({ chain, knex: walletKnex, commissionSatoshis: 0, commissionPubKeyHex: undefined, feeModel: { model: 'sat/kb', value: 1 } })
@@ -1082,19 +781,6 @@
     }
   }
 
-<<<<<<< HEAD
-  static mockPostServicesAsSuccess<T>(ctxs: TestWallet<T>[]): void {
-    mockPostServices(ctxs, 'success')
-  }
-  static mockPostServicesAsError<T>(ctxs: TestWallet<T>[]): void {
-    mockPostServices(ctxs, 'error')
-  }
-  static mockPostServicesAsCallback<T>(ctxs: TestWallet<T>[], callback: (beef: bsv.Beef, txids: string[]) => 'success' | 'error'): void {
-    mockPostServices(ctxs, 'error', callback)
-  }
-
-  static mockMerklePathServicesAsCallback<T>(ctxs: TestWallet<T>[], callback: (txid: string) => Promise<sdk.GetMerklePathResult>): void {
-=======
   static mockPostServicesAsSuccess(ctxs: TestWalletOnly[]): void {
     mockPostServices(ctxs, 'success')
   }
@@ -1106,7 +792,6 @@
   }
 
   static mockMerklePathServicesAsCallback(ctxs: TestWalletOnly[], callback: (txid: string) => Promise<sdk.GetMerklePathResult>): void {
->>>>>>> 3b2846ff
     for (const { services } of ctxs) {
       services.getMerklePath = jest.fn().mockImplementation(async (txid: string): Promise<sdk.GetMerklePathResult> => {
         const r = await callback(txid)
@@ -1160,9 +845,6 @@
   we1: table.MonitorEvent
 }
 
-<<<<<<< HEAD
-export interface TestWallet<T> {
-=======
 export interface TestWallet<T> extends TestWalletOnly {
   activeStorage: StorageKnex
   setup?: T
@@ -1180,26 +862,15 @@
 }
 
 export interface TestWalletOnly {
->>>>>>> 3b2846ff
   rootKey: bsv.PrivateKey
   identityKey: string
   keyDeriver: sdk.KeyDeriver
   chain: sdk.Chain
-<<<<<<< HEAD
-  activeStorage: StorageKnex
   storage: WalletStorageManager
-  setup?: T
-=======
-  storage: WalletStorageManager
->>>>>>> 3b2846ff
   signer: WalletSigner
   services: Services
   monitor: Monitor
   wallet: Wallet
-<<<<<<< HEAD
-  userId: number
-=======
->>>>>>> 3b2846ff
 }
 
 async function insertEmptySetup(storage: StorageKnex, identityKey: string): Promise<object> {
@@ -1231,11 +902,7 @@
   address: string
 }
 
-<<<<<<< HEAD
-function mockPostServices<T>(ctxs: TestWallet<T>[], status: 'success' | 'error' = 'success', callback?: (beef: bsv.Beef, txids: string[]) => 'success' | 'error'): void {
-=======
 function mockPostServices(ctxs: TestWalletOnly[], status: 'success' | 'error' = 'success', callback?: (beef: bsv.Beef, txids: string[]) => 'success' | 'error'): void {
->>>>>>> 3b2846ff
   for (const { services } of ctxs) {
     // Mock the services postBeef to avoid actually broadcasting new transactions.
     services.postBeef = jest.fn().mockImplementation((beef: bsv.Beef, txids: string[]): Promise<sdk.PostBeefResult[]> => {
