import { Beef, CreateActionArgs, InternalizeActionArgs, P2PKH, WalletProtocol } from '@bsv/sdk'
import { sdk } from '../../../src/index.all'
import { _tu, expectToThrowWERR, TestWalletNoSetup } from '../../utils/TestUtilsWalletStorage'

describe('internalizeAction tests', () => {
  jest.setTimeout(99999999)

  const env = _tu.getEnv('test')

  const gctxs: TestWalletNoSetup[] = []
  const useSharedCtxs = true

  beforeAll(async () => {
    if (!env.noMySQL) gctxs.push(await _tu.createLegacyWalletMySQLCopy('actionInternalizeActionTests'))
    gctxs.push(await _tu.createLegacyWalletSQLiteCopy('actionInternalizeActionTests'))
  })

  afterAll(async () => {
    for (const ctx of gctxs) {
      await ctx.storage.destroy()
    }
  })

<<<<<<< HEAD
  test('0 invalid params', async () => {
    for (const { wallet } of gctxs) {

      const beef0 = new Beef();
      const beef1 = new Beef(); beef1.mergeTxidOnly('1'.repeat(64))

      const invalidArgs: InternalizeActionArgs[] = [
        { tx: [], outputs: [], description: '' },
        { tx: [], outputs: [], description: '12345' },
        { tx: beef0.toBinary(), outputs: [], description: '12345' },
        { tx: beef1.toBinary(), outputs: [], description: '12345' }
        // Oh so many things to test...
      ]

      for (const args of invalidArgs) {
        await expectToThrowWERR(sdk.WERR_INVALID_PARAMETER, () => wallet.internalizeAction(args))
      }

    }
  })

  test('1 internalize custom output in receiving wallet with checks', async () => {
=======
  test('1_internalize custom output in receiving wallet with checks', async () => {
>>>>>>> b6cfd694
    const ctxs: TestWalletNoSetup[] = []
    if (useSharedCtxs) ctxs.push(...gctxs)
    else {
      if (!env.noMySQL) ctxs.push(await _tu.createLegacyWalletMySQLCopy('actionInternalizeAction1Tests'))
      ctxs.push(await _tu.createLegacyWalletSQLiteCopy('actionInternalizeAction1Tests'))
    }
    for (const { wallet } of ctxs) {
      const root = '02135476'
      const kp = _tu.getKeyPair(root.repeat(8))
      const fredsAddress = kp.address

      const outputSatoshis = 4

      {
        const createArgs: CreateActionArgs = {
          description: `${kp.address} of ${root}`,
          outputs: [{ satoshis: outputSatoshis, lockingScript: _tu.getLockP2PKH(fredsAddress).toHex(), outputDescription: 'pay fred' }],
          options: {
            returnTXIDOnly: false,
            randomizeOutputs: false,
            signAndProcess: true,
            noSend: true
          }
        }
        // This createAction creates a new P2PKH output of 4 satoshis for Fred using his publish payment address... old school.
        const cr = await wallet.createAction(createArgs)
        expect(cr.tx).toBeTruthy()

        // Fred's new wallet (context)
        const fred = await _tu.createSQLiteTestWallet({ chain: 'test', databaseName: 'internalizeAction1fred', rootKeyHex: '2'.repeat(64), dropAll: true })

        // Internalize args to add fred's new output to his own wallet
        const internalizeArgs: InternalizeActionArgs = {
          tx: cr.tx!,
          outputs: [
            {
              outputIndex: 0,
              protocol: 'basket insertion',
              insertionRemittance: {
                basket: 'payments',
                customInstructions: JSON.stringify({ root, repeat: 8 }),
                tags: ['test', 'again']
              }
            }
          ],
          description: 'got paid!'
        }
        // And do it...
        const ir = await fred.wallet.internalizeAction(internalizeArgs)
        expect(ir.accepted).toBe(true)

        const ro = await fred.activeStorage.findOutputs({ partial: { outputId: 1 } })
        expect(ro[0].basketId).toBe(2) // Basket can't be default basket so basketId must be 2
        expect(ro[0].satoshis).toBe(outputSatoshis)

        // Validate custom instructions and tags
        expect(ro[0].customInstructions).toBe(JSON.stringify({ root, repeat: 8 }))
        const rtm = await fred.activeStorage.findOutputTagMaps({ partial: { outputId: 1 } })
        const rt1 = await fred.activeStorage.findOutputTags({ partial: { outputTagId: rtm[0].outputTagId } })
        expect(rt1[0].tag).toBe('test')
        const rt2 = await fred.activeStorage.findOutputTags({ partial: { outputTagId: rtm[1].outputTagId } })
        expect(rt2[0].tag).toBe('again')

        // Check that calling again does not throw an error
        const r = await fred.wallet.internalizeAction(internalizeArgs)
        await expect(Promise.resolve(r)).resolves.toBeTruthy()

        // Cleanup Fred's storage
        await fred.activeStorage.destroy()
      }
    }
    if (!useSharedCtxs) {
      for (const ctx of ctxs) {
        await ctx.storage.destroy()
      }
    }
  })

  test('2_internalize 2 custom outputs in receiving wallet with checks', async () => {
    const ctxs: TestWalletNoSetup[] = []
    if (useSharedCtxs) ctxs.push(...gctxs)
    else {
      if (!env.noMySQL) ctxs.push(await _tu.createLegacyWalletMySQLCopy('actionInternalizeAction2Tests'))
      ctxs.push(await _tu.createLegacyWalletSQLiteCopy('actionInternalizeAction2Tests'))
    }
    for (const { wallet } of ctxs) {
      const root = '02135476'
      const kp = _tu.getKeyPair(root.repeat(8))
      const fredsAddress = kp.address

      const outputSatoshis1 = 4
      const outputSatoshis2 = 5

      {
        const createArgs: CreateActionArgs = {
          description: `${kp.address} of ${root}`,
          outputs: [
            { satoshis: outputSatoshis1, lockingScript: _tu.getLockP2PKH(fredsAddress).toHex(), outputDescription: 'pay fred 1st payment' },
            { satoshis: outputSatoshis2, lockingScript: _tu.getLockP2PKH(fredsAddress).toHex(), outputDescription: 'pay fred 2nd payment' }
          ],
          options: {
            returnTXIDOnly: false,
            randomizeOutputs: false,
            signAndProcess: true,
            noSend: true
          }
        }

        // This createAction creates a new P2PKH output of 4 and 5 satoshis for Fred using his publish payment address... old school.
        const cr = await wallet.createAction(createArgs)
        expect(cr.tx).toBeTruthy()

        // Fred's new wallet (context)
        const fred = await _tu.createSQLiteTestWallet({ chain: 'test', databaseName: 'internalizeAction2fred', rootKeyHex: '2'.repeat(64), dropAll: true })

        // Internalize args to add fred's new output to his own wallet
        const internalizeArgs: InternalizeActionArgs = {
          tx: cr.tx!,
          outputs: [
            {
              outputIndex: 0,
              protocol: 'basket insertion',
              insertionRemittance: {
                basket: 'payments',
                customInstructions: JSON.stringify({ root, repeat: 8 }),
                tags: ['2 tests', 'test 1']
              }
            },
            {
              outputIndex: 1,
              protocol: 'basket insertion',
              insertionRemittance: {
                basket: 'payments',
                customInstructions: JSON.stringify({ root, repeat: 8 }),
                tags: ['2 tests', 'test 2']
              }
            }
          ],
          description: 'got paid twice!'
        }
        // And do it...
        const ir = await fred.wallet.internalizeAction(internalizeArgs)
        expect(ir.accepted).toBe(true)

        {
          const ro = await fred.activeStorage.findOutputs({ partial: { outputId: 1 } })
          expect(ro[0].basketId).toBe(2)
          expect(ro[0].satoshis).toBe(outputSatoshis1)

          // Validate custom instructions and tags
          expect(ro[0].customInstructions).toBe(JSON.stringify({ root, repeat: 8 }))
          const rtm = await fred.activeStorage.findOutputTagMaps({ partial: { outputId: 1 } })
          const rt1 = await fred.activeStorage.findOutputTags({ partial: { outputTagId: rtm[0].outputTagId } })
          expect(rt1[0].tag).toBe('2 tests')
          const rt2 = await fred.activeStorage.findOutputTags({ partial: { outputTagId: rtm[1].outputTagId } })
          expect(rt2[0].tag).toBe('test 1')
        }
        {
          const ro = await fred.activeStorage.findOutputs({ partial: { outputId: 2 } })
          expect(ro[0].basketId).toBe(2)
          expect(ro[0].satoshis).toBe(outputSatoshis2)

          expect(ro[0].customInstructions).toBe(JSON.stringify({ root, repeat: 8 }))
          const rtm = await fred.activeStorage.findOutputTagMaps({ partial: { outputId: 2 } })
          const rt1 = await fred.activeStorage.findOutputTags({ partial: { outputTagId: rtm[0].outputTagId } })
          expect(rt1[0].tag).toBe('2 tests')
          const rt2 = await fred.activeStorage.findOutputTags({ partial: { outputTagId: rtm[1].outputTagId } })
          expect(rt2[0].tag).toBe('test 2')
        }

        // Check that calling again does not throw an error
        const r = await fred.wallet.internalizeAction(internalizeArgs)
        await expect(Promise.resolve(r)).resolves.toBeTruthy()

        await fred.activeStorage.destroy()
      }
    }
    if (!useSharedCtxs) {
      for (const ctx of ctxs) {
        await ctx.storage.destroy()
      }
    }
  })

  test('3_internalize wallet payment in receiving wallet with checks', async () => {
    const ctxs: TestWalletNoSetup[] = []
    if (useSharedCtxs) ctxs.push(...gctxs)
    else {
      if (!env.noMySQL) ctxs.push(await _tu.createLegacyWalletMySQLCopy('actionInternalizeAction3Tests'))
      ctxs.push(await _tu.createLegacyWalletSQLiteCopy('actionInternalizeAction3Tests'))
    }
    for (const { wallet, identityKey: senderIdentityKey } of ctxs) {
      const fred = await _tu.createSQLiteTestWallet({ chain: 'test', databaseName: 'internalizeAction3fred', rootKeyHex: '2'.repeat(64), dropAll: true })
      const outputSatoshis = 5
      const derivationPrefix = Buffer.from('invoice-12345').toString('base64')
      const derivationSuffix = Buffer.from('utxo-0').toString('base64')
      const brc29ProtocolID: WalletProtocol = [2, '3241645161d8']
      const derivedPublicKey = wallet.keyDeriver.derivePublicKey(brc29ProtocolID, `${derivationPrefix} ${derivationSuffix}`, fred.identityKey)
      const derivedAddress = derivedPublicKey.toAddress()

      {
        const createArgs: CreateActionArgs = {
          description: `description BRC-29`,
          outputs: [
            {
              satoshis: outputSatoshis,
              lockingScript: new P2PKH().lock(derivedAddress).toHex(),
              outputDescription: 'pay fred BRC-29'
            }
          ],
          options: {
            returnTXIDOnly: false,
            randomizeOutputs: false,
            signAndProcess: true,
            noSend: true
          }
        }

        const cr = await wallet.createAction(createArgs)
        expect(cr.tx).toBeTruthy()

        const internalizeArgs: InternalizeActionArgs = {
          tx: cr.tx!,
          outputs: [
            {
              outputIndex: 0,
              protocol: 'wallet payment',
              paymentRemittance: {
                derivationPrefix: derivationPrefix,
                derivationSuffix: derivationSuffix,
                senderIdentityKey: senderIdentityKey
              }
            }
          ],
          description: 'received BRC-29 payment!'
        }

        const ir = await fred.wallet.internalizeAction(internalizeArgs)
        expect(ir.accepted).toBe(true)

        const rfbs = await fred.activeStorage.findOutputBaskets({ partial: { name: 'default' } })
        expect(rfbs.length).toBe(1)

        const rfos = await fred.activeStorage.findOutputs({ partial: { basketId: rfbs[0].basketId } })
        expect(rfos.length).toBe(1)
        expect(rfos[0].satoshis).toBe(outputSatoshis)
        expect(rfos[0].type).toBe('P2PKH')
        expect(rfos[0].purpose).toBe('change')

        const r = await fred.wallet.internalizeAction(internalizeArgs)
        await expect(Promise.resolve(r)).resolves.toBeTruthy()

        await fred.activeStorage.destroy()
      }
    }
    if (!useSharedCtxs) {
      for (const ctx of ctxs) {
        await ctx.storage.destroy()
      }
    }
  })

  test('4_internalize 2 wallet payments in receiving wallet with checks', async () => {
    const ctxs: TestWalletNoSetup[] = []
    if (useSharedCtxs) ctxs.push(...gctxs)
    else {
      if (!env.noMySQL) ctxs.push(await _tu.createLegacyWalletMySQLCopy('actionInternalizeAction4Tests'))
      ctxs.push(await _tu.createLegacyWalletSQLiteCopy('actionInternalizeAction4Tests'))
    }
    for (const { wallet, identityKey: senderIdentityKey } of ctxs) {
      const fred = await _tu.createSQLiteTestWallet({ chain: 'test', databaseName: 'internalizeAction4fred', rootKeyHex: '2'.repeat(64), dropAll: true })

      const brc29ProtocolID: WalletProtocol = [2, '3241645161d8']
      const outputSatoshis1 = 6
      const derivationPrefix = Buffer.from('invoice-12345').toString('base64')
      const derivationSuffix1 = Buffer.from('utxo-1').toString('base64')
      const derivedPublicKey1 = wallet.keyDeriver.derivePublicKey(brc29ProtocolID, `${derivationPrefix} ${derivationSuffix1}`, fred.identityKey)
      const derivedAddress1 = derivedPublicKey1.toAddress()

      const outputSatoshis2 = 7
      const derivationSuffix2 = Buffer.from('utxo-2').toString('base64')
      const derivedPublicKey2 = wallet.keyDeriver.derivePublicKey(brc29ProtocolID, `${derivationPrefix} ${derivationSuffix2}`, fred.identityKey)
      const derivedAddress2 = derivedPublicKey2.toAddress()

      {
        const createArgs: CreateActionArgs = {
          description: `BRC-29 payments from other wallet`,
          outputs: [
            {
              satoshis: outputSatoshis1,
              lockingScript: new P2PKH().lock(derivedAddress1).toHex(),
              outputDescription: 'pay fred 1st BRC-29 payment'
            },
            {
              satoshis: outputSatoshis2,
              lockingScript: new P2PKH().lock(derivedAddress2).toHex(),
              outputDescription: 'pay fred 2nd BRC-29 payment'
            }
          ],
          options: {
            returnTXIDOnly: false,
            randomizeOutputs: false,
            signAndProcess: true,
            noSend: true
          }
        }

        const cr = await wallet.createAction(createArgs)
        expect(cr.tx).toBeTruthy()

        const internalizeArgs: InternalizeActionArgs = {
          tx: cr.tx!,
          outputs: [
            {
              outputIndex: 0,
              protocol: 'wallet payment',
              paymentRemittance: {
                derivationPrefix: derivationPrefix,
                derivationSuffix: derivationSuffix1,
                senderIdentityKey: senderIdentityKey
              }
            },
            {
              outputIndex: 1,
              protocol: 'wallet payment',
              paymentRemittance: {
                derivationPrefix: derivationPrefix,
                derivationSuffix: derivationSuffix2,
                senderIdentityKey: senderIdentityKey
              }
            }
          ],
          description: 'received pair of BRC-29 payments!'
        }

        const ir = await fred.wallet.internalizeAction(internalizeArgs)
        expect(ir.accepted).toBe(true)

        const rfbs = await fred.activeStorage.findOutputBaskets({ partial: { name: 'default' } })
        expect(rfbs.length).toBe(1)

        const rfos = await fred.activeStorage.findOutputs({ partial: { basketId: rfbs[0].basketId } })
        expect(rfos.length).toBe(2)
        expect(rfos[0].satoshis).toBe(outputSatoshis1)
        expect(rfos[0].type).toBe('P2PKH')
        expect(rfos[0].purpose).toBe('change')

        expect(rfos[1].satoshis).toBe(outputSatoshis2)
        expect(rfos[1].type).toBe('P2PKH')
        expect(rfos[1].purpose).toBe('change')

        const r = await fred.wallet.internalizeAction(internalizeArgs)
        await expect(Promise.resolve(r)).resolves.toBeTruthy()

        await fred.activeStorage.destroy()
      }
    }
    if (!useSharedCtxs) {
      for (const ctx of ctxs) {
        await ctx.storage.destroy()
      }
    }
  })

  test('5_internalize 2 wallet payments and 2 basket insertions in receiving wallet with checks', async () => {
    const ctxs: TestWalletNoSetup[] = []
    if (!env.noMySQL) ctxs.push(await _tu.createLegacyWalletMySQLCopy('actionInternalizeAction5Tests'))
    ctxs.push(await _tu.createLegacyWalletSQLiteCopy('actionInternalizeAction5Tests'))
    for (const { wallet, identityKey: senderIdentityKey } of ctxs) {
      const fred = await _tu.createSQLiteTestWallet({ chain: 'test', databaseName: 'internalizeAction5fred', rootKeyHex: '2'.repeat(64), dropAll: true })

      const brc29ProtocolID: WalletProtocol = [2, '3241645161d8']
      const outputSatoshis1 = 8
      const derivationPrefix = Buffer.from('invoice-12345').toString('base64')
      const derivationSuffix1 = Buffer.from('utxo-1').toString('base64')
      const derivedPublicKey1 = wallet.keyDeriver.derivePublicKey(brc29ProtocolID, `${derivationPrefix} ${derivationSuffix1}`, fred.identityKey)
      const derivedAddress1 = derivedPublicKey1.toAddress()

      const outputSatoshis2 = 9
      const derivationSuffix2 = Buffer.from('utxo-2').toString('base64')
      const derivedPublicKey2 = wallet.keyDeriver.derivePublicKey(brc29ProtocolID, `${derivationPrefix} ${derivationSuffix2}`, fred.identityKey)
      const derivedAddress2 = derivedPublicKey2.toAddress()

      const root = '02135476'
      const kp = _tu.getKeyPair(root.repeat(8))
      const fredsAddress = kp.address

      const outputSatoshis3 = 10
      const outputSatoshis4 = 11

      {
        const createArgs: CreateActionArgs = {
          description: `BRC-29 payments from other wallet`,
          outputs: [
            {
              satoshis: outputSatoshis1,
              lockingScript: new P2PKH().lock(derivedAddress1).toHex(),
              outputDescription: 'pay fred 1st BRC-29 payment'
            },
            {
              satoshis: outputSatoshis2,
              lockingScript: new P2PKH().lock(derivedAddress2).toHex(),
              outputDescription: 'pay fred 2nd BRC-29 payment'
            },
            {
              satoshis: outputSatoshis3,
              lockingScript: _tu.getLockP2PKH(fredsAddress).toHex(),
              outputDescription: 'pay fred 3rd payment'
            },
            {
              satoshis: outputSatoshis4,
              lockingScript: _tu.getLockP2PKH(fredsAddress).toHex(),
              outputDescription: 'pay fred 4th payment'
            }
          ],
          options: {
            returnTXIDOnly: false,
            randomizeOutputs: false,
            signAndProcess: true,
            noSend: true
          }
        }

        const cr = await wallet.createAction(createArgs)
        expect(cr.tx).toBeTruthy()

        const internalizeArgs: InternalizeActionArgs = {
          tx: cr.tx!,

          outputs: [
            {
              outputIndex: 0,
              protocol: 'wallet payment',
              paymentRemittance: {
                derivationPrefix: derivationPrefix,
                derivationSuffix: derivationSuffix1,
                senderIdentityKey: senderIdentityKey
              }
            },
            {
              outputIndex: 1,
              protocol: 'wallet payment',
              paymentRemittance: {
                derivationPrefix: derivationPrefix,
                derivationSuffix: derivationSuffix2,
                senderIdentityKey: senderIdentityKey
              }
            },
            {
              outputIndex: 2,
              protocol: 'basket insertion',
              insertionRemittance: {
                basket: 'payments',
                customInstructions: `3rd payment ${JSON.stringify({ root, repeat: 8 })}`,
                tags: ['basket payments', '1st basket payment']
              }
            },
            {
              outputIndex: 3,
              protocol: 'basket insertion',
              insertionRemittance: {
                basket: 'payments',
                customInstructions: `4th payment ${JSON.stringify({ root, repeat: 8 })}`,
                tags: ['basket payments', '2nd basket payment']
              }
            }
          ],
          description: 'received 2 BRC-29 pay and 2 basket ins!'
        }

        const ir = await fred.wallet.internalizeAction(internalizeArgs)
        expect(ir.accepted).toBe(true)

        const rfbs = await fred.activeStorage.findOutputBaskets({ partial: { name: 'default' } })
        expect(rfbs.length).toBe(1)

        const rfos = await fred.activeStorage.findOutputs({ partial: { basketId: rfbs[0].basketId } })
        expect(rfos.length).toBe(2)
        expect(rfos[0].satoshis).toBe(outputSatoshis1)
        expect(rfos[0].type).toBe('P2PKH')
        expect(rfos[0].purpose).toBe('change')

        expect(rfos[1].satoshis).toBe(outputSatoshis2)
        expect(rfos[1].type).toBe('P2PKH')
        expect(rfos[1].purpose).toBe('change')

        {
          const ro = await fred.activeStorage.findOutputs({ partial: { outputId: 3 } })
          expect(ro[0].basketId).toBe(2)
          expect(ro[0].satoshis).toBe(outputSatoshis3)

          expect(ro[0].customInstructions).toBe(`3rd payment ${JSON.stringify({ root, repeat: 8 })}`)
          const rtm = await fred.activeStorage.findOutputTagMaps({ partial: { outputId: 3 } })
          const rt1 = await fred.activeStorage.findOutputTags({ partial: { outputTagId: rtm[0].outputTagId } })
          expect(rt1[0].tag).toBe('basket payments')
          const rt2 = await fred.activeStorage.findOutputTags({ partial: { outputTagId: rtm[1].outputTagId } })
          expect(rt2[0].tag).toBe('1st basket payment')
        }
        {
          const ro = await fred.activeStorage.findOutputs({ partial: { outputId: 4 } })
          expect(ro[0].basketId).toBe(2)
          expect(ro[0].satoshis).toBe(outputSatoshis4)

          expect(ro[0].customInstructions).toBe(`4th payment ${JSON.stringify({ root, repeat: 8 })}`)
          const rtm = await fred.activeStorage.findOutputTagMaps({ partial: { outputId: 4 } })
          const rt1 = await fred.activeStorage.findOutputTags({ partial: { outputTagId: rtm[0].outputTagId } })
          expect(rt1[0].tag).toBe('basket payments')
          const rt2 = await fred.activeStorage.findOutputTags({ partial: { outputTagId: rtm[1].outputTagId } })
          expect(rt2[0].tag).toBe('2nd basket payment')
        }

        const r = await fred.wallet.internalizeAction(internalizeArgs)
        await expect(Promise.resolve(r)).resolves.toBeTruthy()

        await fred.activeStorage.destroy()
      }
    }
    for (const ctx of ctxs) {
      await ctx.storage.destroy()
    }
  })
})<|MERGE_RESOLUTION|>--- conflicted
+++ resolved
@@ -21,7 +21,6 @@
     }
   })
 
-<<<<<<< HEAD
   test('0 invalid params', async () => {
     for (const { wallet } of gctxs) {
 
@@ -43,10 +42,7 @@
     }
   })
 
-  test('1 internalize custom output in receiving wallet with checks', async () => {
-=======
   test('1_internalize custom output in receiving wallet with checks', async () => {
->>>>>>> b6cfd694
     const ctxs: TestWalletNoSetup[] = []
     if (useSharedCtxs) ctxs.push(...gctxs)
     else {
