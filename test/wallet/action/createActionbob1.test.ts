--- conflicted
+++ resolved
@@ -7,11 +7,7 @@
 
 const noLog = false
 
-<<<<<<< HEAD
-describe.skip('createAction test', () => {
-=======
 describe.skip('createActionbob1 test', () => {
->>>>>>> 287f2d76
   jest.setTimeout(99999999)
 
   const amount = 1319
