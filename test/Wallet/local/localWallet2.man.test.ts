import { Beef, WalletOutput } from '@bsv/sdk'
import { sdk, Services, Setup, StorageKnex, TableUser } from '../../../src'
import { _tu, TuEnv } from '../../utils/TestUtilsWalletStorage'
import { specOpInvalidChange, ValidListOutputsArgs, WERR_REVIEW_ACTIONS } from '../../../src/sdk'
import {
  burnOneSatTestOutput,
  createOneSatTestOutput,
  createSetup,
  doubleSpendOldChange,
  LocalWalletTestOptions,
  recoverOneSatTestOutputs
} from '../../utils/localWalletMethods'

import * as dotenv from 'dotenv'
dotenv.config()

const chain: sdk.Chain = 'main'

const options: LocalWalletTestOptions = {
  setActiveClient: true,
  useMySQLConnectionForClient: true,
  useTestIdentityKey: false,
  useIdentityKey2: false
}

describe('localWallet2 tests', () => {
  jest.setTimeout(99999999)

  test('0 monitor runOnce', async () => {
    const setup = await createSetup(chain, options)
    await setup.monitor.runOnce()
    await setup.wallet.destroy()
  })

  test('0a abort nosend', async () => {
    const setup = await createSetup(chain, options)
    await setup.wallet.listNoSendActions({ labels: [] }, true)
    await setup.wallet.destroy()
  })

  test('1 recover 1 sat outputs', async () => {
    const setup = await createSetup(chain, options)
    await recoverOneSatTestOutputs(setup)
    await setup.wallet.destroy()
  })

  test('2 create 1 sat delayed', async () => {
    const setup = await createSetup(chain, options)
    const car = await createOneSatTestOutput(setup, {}, 1)
    //await trackReqByTxid(setup, car.txid!)
    await setup.wallet.destroy()
  })

  test('2a create 1 sat immediate', async () => {
    const setup = await createSetup(chain, options)
    const car = await createOneSatTestOutput(setup, { acceptDelayedBroadcast: false }, 1)
    await setup.wallet.destroy()
  })

  test('2c burn 1 sat output', async () => {
    const setup = await createSetup(chain, options)
    await burnOneSatTestOutput(setup, {}, 1)
    await setup.wallet.destroy()
  })

  test('2d doubleSpend old change', async () => {
    const setup = await createSetup(chain, options)
    try {
      await doubleSpendOldChange(setup, {
        acceptDelayedBroadcast: false
      })
    } catch (eu: unknown) {
      const e = sdk.WalletError.fromUnknown(eu) as WERR_REVIEW_ACTIONS
      expect(e.code).toBe('WERR_REVIEW_ACTIONS')
      expect(e.reviewActionResults?.length === 1).toBe(true)
      const rar = e.reviewActionResults![0]!
      expect(rar.status).toBe('doubleSpend')
      expect(rar.competingTxs?.length).toBe(1)
    }
    await setup.wallet.destroy()
  })

  test('4 review change utxos', async () => {
    const setup = await createSetup(chain, options)
    const lor = await setup.wallet.listOutputs({
      basket: specOpInvalidChange,
      tags: ['all']
    })
    if (lor.totalOutputs > 0) {
      debugger
      const lor = await setup.wallet.listOutputs({
        basket: specOpInvalidChange,
        tags: ['all', 'release']
      })
    }
    await setup.wallet.destroy()
  })

  test('5 review and release all production invalid change utxos', async () => {
    const { env, storage } = await createMainReviewSetup()
    const users = await storage.findUsers({ partial: {} })
    const withInvalid: Record<number, { user: TableUser; outputs: WalletOutput[]; total: number }> = {}
    // [76, 48, 166, 94, 110, 111, 81]
    const vargs: ValidListOutputsArgs = {
      basket: specOpInvalidChange,
      tags: [],
      tagQueryMode: 'all',
      includeLockingScripts: false,
      includeTransactions: false,
      includeCustomInstructions: false,
      includeTags: false,
      includeLabels: false,
      limit: 0,
      offset: 0,
      seekPermission: false,
      knownTxids: []
    }
    for (const user of users) {
      const { userId } = user
      const auth = { userId, identityKey: '' }
      let r = await storage.listOutputs(auth, vargs)
      if (r.totalOutputs > 0) {
        const total: number = r.outputs.reduce((s, o) => (s += o.satoshis), 0)
        console.log(`userId ${userId}: ${r.totalOutputs} unspendable utxos, total ${total}, ${user.identityKey}`)
        withInvalid[userId] = { user, outputs: r.outputs, total }
      }
    }
    if (Object.keys(withInvalid).length > 0) {
      debugger
      // Release invalids
      for (const { user, outputs } of Object.values(withInvalid)) {
        const { userId } = user
        const auth = { userId, identityKey: '' }
        await storage.listOutputs(auth, { ...vargs, tags: ['release'] })
      }
      // Verify
      for (const { user, outputs } of Object.values(withInvalid)) {
        const { userId } = user
        const auth = { userId, identityKey: '' }
        const r = await storage.listOutputs(auth, vargs)
        expect(r.totalOutputs).toBe(0)
      }
    }
    await storage.destroy()
  })

  test('6 review and unfail false doubleSpends', async () => {
    const { env, storage, services } = await createMainReviewSetup()
    let offset = 1100
    const limit = 100
    let allUnfails: number[] = []
    for (;;) {
      let log = ''
      const unfails: number[] = []
      const reqs = await storage.findProvenTxReqs({ partial: { status: 'doubleSpend' }, paged: { limit, offset } })
      for (const req of reqs) {
        const gsr = await services.getStatusForTxids([req.txid])
        if (gsr.results[0].status !== 'unknown') {
          log += `unfail ${req.provenTxReqId} ${req.txid}\n`
          unfails.push(req.provenTxReqId)
        }
      }
      console.log(`OFFSET: ${offset} ${unfails.length} unfails\n${log}`)
      allUnfails = allUnfails.concat(unfails)
      if (reqs.length < limit) break
      offset += reqs.length
    }
    debugger
    for (const id of allUnfails) {
      await storage.updateProvenTxReq(id, { status: 'unfail' })
    }
    await storage.destroy()
  })

  test('7 review and unfail false invalids', async () => {
    const { env, storage, services } = await createMainReviewSetup()
    let offset = 400
    const limit = 100
    let allUnfails: number[] = []
    for (;;) {
      let log = ''
      const unfails: number[] = []
      const reqs = await storage.findProvenTxReqs({ partial: { status: 'invalid' }, paged: { limit, offset } })
      for (const req of reqs) {
        if (!req.txid || !req.rawTx) continue
        const gsr = await services.getStatusForTxids([req.txid])
        if (gsr.results[0].status !== 'unknown') {
          log += `unfail ${req.provenTxReqId} ${req.txid}\n`
          unfails.push(req.provenTxReqId)
        }
      }
      console.log(`OFFSET: ${offset} ${unfails.length} unfails\n${log}`)
      allUnfails = allUnfails.concat(unfails)
      if (reqs.length < limit) break
      offset += reqs.length
    }
    debugger
    for (const id of allUnfails) {
      await storage.updateProvenTxReq(id, { status: 'unfail' })
    }
    await storage.destroy()
  })

  test('8 jackie Beef', async () => {
    const setup = await createSetup(chain, options)
    const beef = Beef.fromBinary(beefJackie)
    console.log(beef.toLogString())
    const ok = await beef.verify(await setup.services.getChainTracker())
    await setup.wallet.destroy()
  })
<<<<<<< HEAD

  test('9 brayden1 Beef', async () => {
    const setup = await createSetup(chain, options)
    const beef = Beef.fromString(brayden1, 'base64')
    console.log(beef.toLogString())
    const ok = await beef.verify(await setup.services.getChainTracker())
    await setup.wallet.destroy()
  })
=======
>>>>>>> 1b184794
})

async function createMainReviewSetup(): Promise<{
  env: TuEnv
  storage: StorageKnex
  services: Services
}> {
  const env = _tu.getEnv('main')
  const knex = Setup.createMySQLKnex(process.env.MAIN_CLOUD_MYSQL_CONNECTION!)
  const storage = new StorageKnex({
    chain: env.chain,
    knex: knex,
    commissionSatoshis: 0,
    commissionPubKeyHex: undefined,
    feeModel: { model: 'sat/kb', value: 1 }
  })
  const servicesOptions = Services.createDefaultOptions(env.chain)
  if (env.whatsonchainApiKey) servicesOptions.whatsOnChainApiKey = env.whatsonchainApiKey
  const services = new Services(servicesOptions)
  storage.setServices(services)
  await storage.makeAvailable()
  return { env, storage, services }
}

const beefJackie = [
  1, 1, 1, 1, 196, 222, 98, 76, 119, 112, 138, 49, 125, 79, 3, 8, 17, 96, 88, 134, 18, 94, 233, 6, 43, 58, 55, 200, 53,
  21, 225, 58, 243, 130, 114, 64, 2, 0, 190, 239, 0, 1, 0, 1, 0, 0, 0, 1, 157, 193, 59, 124, 10, 214, 21, 108, 182, 51,
  203, 122, 124, 52, 230, 65, 248, 166, 3, 136, 224, 45, 213, 116, 91, 81, 101, 168, 142, 252, 196, 20, 110, 0, 0, 0,
  107, 72, 48, 69, 2, 33, 0, 144, 86, 132, 240, 56, 253, 101, 20, 254, 1, 184, 144, 98, 236, 225, 242, 239, 88, 99, 196,
  58, 33, 141, 79, 234, 140, 7, 22, 254, 140, 65, 83, 2, 32, 113, 198, 86, 176, 19, 16, 165, 168, 5, 227, 70, 44, 5, 22,
  144, 179, 172, 170, 13, 148, 3, 236, 35, 2, 74, 238, 235, 84, 148, 192, 102, 138, 65, 33, 3, 15, 101, 106, 207, 42,
  192, 187, 51, 59, 128, 27, 240, 244, 240, 4, 224, 230, 41, 166, 89, 216, 46, 7, 24, 242, 180, 20, 90, 12, 57, 59, 144,
  255, 255, 255, 255, 2, 136, 19, 0, 0, 0, 0, 0, 0, 25, 118, 169, 20, 240, 178, 178, 204, 51, 126, 211, 251, 43, 177,
  154, 94, 189, 29, 53, 41, 220, 136, 142, 80, 136, 172, 208, 140, 0, 0, 0, 0, 0, 0, 25, 118, 169, 20, 217, 48, 110,
  108, 236, 100, 116, 90, 181, 114, 45, 176, 198, 216, 150, 134, 16, 251, 10, 177, 136, 172, 0, 0, 0, 0
]

const brayden1 =
  'AQEBAXE5WqftwrSgBSQmDmQVTKGM+NJ/x9wm6you2hSiojHNAgC+7wH+AJgNABIC/jwPAQAAqJjdZODxqnt6LO/FaUZqvyqAoJWI5S7Dpcw7V62EcKj+PQ8BAALlFFz1z73NaIf5N0pUEVCDpERURgmwuZCKMRUV0lJLfwH9n4cAbjyL/rvExhckv/R7TbD9uhjeQOWC3bHjAbj1cAxTStUB/c5DABmU92c9jqsYvsAmxP+rpran9MBf0qKO7fArhV48NI39Af3mIQDqJhIcTpZ2uJZ1Tbq2g9chlguZuD+6bX+sR6QgaZAKegH98hAA+O7zs4OHtLxJkYDLP0hCauX1JovADjkZvdiwXFWR8XMB/XgIALCp1eqeo8VfZ5GKgxOBqXM4IxX4N7EVCtRDBwJ85RibAf09BABUAv5wVhmr20zi61zqkRpkY+jdInddrd1Rp72x88wxwgH9HwIAPRY0Luh4XlDAbzZ5pSsif9Vgs/qrWxrgB+Gc7w2Vpx4B/Q4BAE/ok7b+XhFf7sO4I8MDRWnoI/aEfWbfQh8TvbV4grDrAYYA5fpGI0OG+F/+oQM1xxqsut4iiUchU6evgjLH0ltP/90BQgCgOCMj08mysXsq4gU2OUZP2Z7r+joqXisrErQQ1pd89wEgAOEGf4rYEa0ONBCOh4mwNQxIw9yb43fFhedNhTtJv89bAREAM6Rzx526Ei7vUA8vuFh/f/7u/JR55M8vnJYrVD+8PhkBCQA2XTqUr+YUs4PcsIjgsNsuDDVv8RCe0b/mpZ4/df5+FwEFAPT9i5a9S5VI638TSeF8yqO8Czlevj5yZQ7/+23HLHsaAQMAFJUDwTu3hLphiPcLQMBrQ7G9mvHZ1vfJH2RSvsn1UmsBAABxpx+fnu8Bv3EtoWbXGPZfKpgJTz+8VoWhnDVD2ItlHgEBAJAM9/0kIm7qOMRImt5E7pEfNe9AnFypFjJF4RPciYR8AgEAAQAAAAG3C2Ge+k8SvYVKjUUVtD5b4yiO4HJ/cAlkkUTxceF2kQMAAABrSDBFAiEAi9Eerkoa1ZsmKPGAygtqEp8XOfbBYxca+7eOQGwxAZkCIEzKYkR0EZt5EjFoSZ2ifPgtK/GcCdMVNVbM4zaXE8wIQSEDlJVLZIIKAm1ADSQ12yJ4Kn8hlXoHQ16TfuvGX3xA+Dn/////b2QAAAAAAAAA/SMDIJff12hRv0Zej3FVk7IXcUhYu+lXD/O9XjOECjTiD/AmIQK6ed9fiudgSpgw8Dx5MwKBhq7eBnWhbwJdxPi+juwDgiAQCM50gNpBcCkY0eyOaEm6MrTWWx5A3GacMaHmMGsmbAAAAAAAFO6PVsy6KpyyUV4yCfnmq4sU0InUAwKYDR1Mb2Nrc21pdGgganVzdCBtaWdodCBiZSBjb29sIXgEAGXNHZ9pUnlYenVXeld6V3pXeld6V3pXenhXenVWelZ6VnpWelZ6Vnp2Vnp1cXFVem11WHkBwnhaeVp5IQrEB/DkvUS/wgc1WneLBGIlpwaPxZ7n7aQ62QWq2//IACBsJmsw5qExnGbcQB5b1rQyuklojuzRGClwQdqAdM4IEFx5VnlWeap2dlF/UX9Rf1F/UX9Rf1F/UX9Rf1F/UX9Rf1F/UX9Rf1F/UX9Rf1F/UX9Rf1F/UX9Rf1F/UX9Rf1F/UX9Rf1F/fH58fnx+fH58fnx+fH58fnx+fH58fnx+fH58fnx+fH58fnx+fH58fnx+fH58fnx+fH58fnx+fH58fnx+fH4BAH6Bd1d5VnlWeVZ5VnlTeVZ5VHlXeZWTlSFBQTbQjF7SvzugSK/m3K66/v///////////////////wBubpd2AJ9jbpNndmh3d3d7dXxuUpagY258lHt1fGhTeYJ3UnmCd1N5ASCAUX9Rf1F/UX9Rf1F/UX9Rf1F/UX9Rf1F/UX9Rf1F/UX9Rf1F/UX9Rf1F/UX9Rf1F/UX9Rf1F/UX9Rf1F/UX98fnx+fH58fnx+fH58fnx+fH58fnx+fH58fnx+fH58fnx+fH58fnx+fH58fnx+fH58fnx+fH58fnx+fH58fgEgUnmUf3dUU3mTUnmTATB4flJ+VHl+WHl+Un5TeX5SeX5XeX5rbW1tbW1tbHZXeaxrbW1tbW1sd2lYeXZ2gnduVJR/dXhYlH93d3d2AQB+gXd3e3V8WHl2doJ3bgEolH91eAEslH93d3d2AQB+gXd3d3gEAGXNHZ9pdgX+////AJ14VHmiaVl5qVV5iFp5Wnmsa21tbW1tbHcgAAAAAAAAABl2qRT+seU8HoTezriTu29X86nzVZ8mPYisIAAAAAAAAAAZdqkUIvTSnouUB4YdQp5vDx5W07Bf87WIrCAAAAAAAAAAGXapFJOWwgI9kQo1MDaB9BVVPkZZL1usiKwgAAAAAAAAABl2qRSuDS2WF8xmmuLa3DAw73CMiqRsaoisnwAAAAAAAAAZdqkUx0LxXP32OyV5aEXwNBuO8gFHaMOIrH4CAAAAAAAAGXapFGtDh2pDvdGeE0aEx9mqR4MkgvAriKwmAAAAAAAAABl2qRQB1fdcFILUuP97Yu7so3Rtt0IwKIisIAAAAAAAAAAZdqkUKRhCE8j3m5IU/7X54HREGbhu0PaIrCAAAAAAAAAAGXapFD3FD1rt3K085pPc9jpwFirv4Hh3iKwgAAAAAAAAABl2qRTWyPKlXY1rGWgp9AQWmP8Ef3iK/YisIAAAAAAAAAAZdqkUvgv1lRuYktV+igL9Y+Tp53mKqpCIrCAAAAAAAAAAGXapFE0wqhW+vGNnM975vfrS42m+/BZYiKwgAAAAAAAAABl2qRREOo1SNxh4S5eoy9mwrbzIlKnDo4isIAAAAAAAAAAZdqkU/eq1t6Zd22qnxaH8kfzMcQGzlRaIrCAAAAAAAAAAGXapFCP0+URNUPYWyRl+AnWfvzpMEV+0iKwgAAAAAAAAABl2qRS+Yfs9AXXeOsGITfd+Bht7wItQyoisIAAAAAAAAAAZdqkUJdPKtEBvXNboMYMSh42kCW/QZg6IrCAAAAAAAAAAGXapFL362JA6X52nbCpqPu9sSq+YWovUiKwgAAAAAAAAABl2qRQiVSYysFvpctAUwaYcf1oi3k7I74isIAAAAAAAAAAZdqkUAHsuULRQs0twfQnwCbJeFXtDZXCIrCAAAAAAAAAAGXapFPAlzI7JrR5VmwU2/iE33fBOwjx8iKwgAAAAAAAAABl2qRTFRnb4WSyd8Zm1OWfdLQl3YsvPaoisIAAAAAAAAAAZdqkUm4t4zIQlxJpYPgFwMvbS3mFVfweIrCAAAAAAAAAAGXapFLu73CjMJbl5xhvZIisAIaGrLqOYiKwgAAAAAAAAABl2qRSzSIkv88jHAV396uiel5T8o8sOlYisIAAAAAAAAAAZdqkU7KFNzJZuhtglk9Yg6bJLT9+ux0yIrD8AAAAAAAAAGXapFH5GNFL7FjSu/XeyC0nxkrwz+B0JiKwgAAAAAAAAABl2qRTBIFyv0NdbLNVHATCCOiG7hREUZIisIAAAAAAAAAAZdqkUfspK7DEpfhEf/Xxzsu0hFmJMZNiIrCAAAAAAAAAAGXapFFQvjv2egXVROx/PO0e8aDesU8eOiKwgAAAAAAAAABl2qRSbHbjzIqCvGfyLxvpiuUwshBqm54isIgAAAAAAAAAZdqkUdcLNfjCbktdq909R1yJdm5/OwCqIrCAAAAAAAAAAGXapFOPKEasLf4MzdkQXH3VngSE6MPIuiKwxAAAAAAAAABl2qRTVvs+ffE/LuqnIjX4Insavz8Q8BYisIAAAAAAAAAAZdqkUIVdf9HpVE8x5uO63cEUN8ujoNtSIrCAAAAAAAAAAGXapFOOq/PUwecvDwfrf1gYkAqP3ys4giKwgAAAAAAAAABl2qRRr5DzMu0nhYmp9G7mI/19c7inUpYisZQAAAAAAAAAZdqkU9uBuJNLRUu5P6ep9XEX1qirRKt6IrCAAAAAAAAAAGXapFMLqbFeUVBIvOeQ5WNtyv9yDILj4iKwhAAAAAAAAABl2qRTr3OBEd8YZ63Qr2vkzkJoKPynlD4isIAAAAAAAAAAZdqkUOR0+AoCj5inXdLv3ltKsrjGrfFqIrCAAAAAAAAAAGXapFLH5x3uDlVq+XK/tTpHdA34x2NsciKwgAAAAAAAAABl2qRR9gnN+f1kHQ3LqlKLZ9ohlXKOSlIisIQAAAAAAAAAZdqkUhnu4m7zkp8Hu/I5hE7C1Q6uabd6IrCAAAAAAAAAAGXapFGIpTcIxDcdVhgIpu6hvBJNGto2JiKwgAAAAAAAAABl2qRQ6AwS6I+lu5HFa83g343tmyPqEhoisIAAAAAAAAAAZdqkUK/nFprPk/0Gx5x/xEpAnZLOmLvqIrCAAAAAAAAAAGXapFLJH6kq8GA+weyRLlvcI66ZMTex4iKwgAAAAAAAAABl2qRTUqonKcqw2g+y6JeC2fEOIDE7hWIisIAAAAAAAAAAZdqkUqtzg/gyzPyq3TuKFY8ttY09W00yIrCEAAAAAAAAAGXapFERRMCxBiJ0ReuiBseytqBw0jTpViKwgAAAAAAAAABl2qRTx/O0DMRfhuYRMvDLuCmTlc8oCkoisQgAAAAAAAAAZdqkUZ50W09pJIMYvWbOAcwrWvvPOIP+IrCAAAAAAAAAAGXapFGEPhSzihr/sh4JQMj4DEWHGuTl8iKwgAAAAAAAAABl2qRQCIIs44d0nXOV/V+el4ZcERbV3a4isIAAAAAAAAAAZdqkUffwHk/+HADp3VQXFq/icz0KMXYaIrCAAAAAAAAAAGXapFBJpt9VOISUxJGwIOId0OUt+t+kniKwgAAAAAAAAABl2qRQDiKz3dvk6sqqWfI57KVJKSlLyCoisIAAAAAAAAAAZdqkUlJm3/DfEeuIsyF1u1XvbmS+OP1OIrCAAAAAAAAAAGXapFI6j/LhH4G4NUEUrC0Q/9OUYeM/ciKwgAAAAAAAAABl2qRSqbmX4HmLumB8j3FTfLk5KTVBD0YisIAAAAAAAAAAZdqkUYCOOmpUyYyT/XEvayiazI7yIwXGIrCAAAAAAAAAAGXapFHIAjUOA39xlw4letebtIMIbQyMTiKwgAAAAAAAAABl2qRQ+e23+mRlnPRRGKAgq7OIzsgYzC4isIQAAAAAAAAAZdqkU0lx6y4ltClRalrzAH2vd/9JE7DKIrCAAAAAAAAAAGXapFItcFN4PQ5KQRQL4JI5F+Pq84HtMiKwgAAAAAAAAABl2qRTNmGcwowKdQhvLMe1uYuRk0ErPsIisIAAAAAAAAAAZdqkUkNguMZvhzo7Qb+WL7N6rrTIAr/iIrEoBAAAAAAAAGXapFAKr1S+EvvuWn1FSnSewDx0MtgNjiKwgAAAAAAAAABl2qRR/PSwMFpsLHwOHR0uaN3BZMSonhYisIAAAAAAAAAAZdqkUJjVnJGTs20AaOd7NZV39A1S04CuIrCAAAAAAAAAAGXapFPRhNqLrBui85lJu8pHxFJnql1g3iKwgAAAAAAAAABl2qRTiKqnetZmp8+OnnIiSn+pTL/+mRIisIAAAAAAAAAAZdqkUVRkMIRRWSQpYfyiDMJEATv5U0lmIrCAAAAAAAAAAGXapFElxn2iq5QKeKZ0MNH3CNKt+mqodiKwgAAAAAAAAABl2qRSZo44CECev2t5O5sCWrj9+ItQsl4isIAAAAAAAAAAZdqkUu5kJYMJQ7L17L8rO/Uag7pd6FRaIrCAAAAAAAAAAGXapFDWeZcJj0NKpUdejnA1pblu9+QLFiKwgAAAAAAAAABl2qRQph8G6Jkm3IsSlHeiMZrH5PNahe4isIAAAAAAAAAAZdqkUzZvwHyHV631OiZRBDSmlDkHFZlCIrJYAAAAAAAAAGXapFO9e9nCH/tujvl3MrmqQYBfkAKWuiKwgAAAAAAAAABl2qRQjlT+SIN5essK0IDCn8qWzGAJUj4isIAAAAAAAAAAZdqkUDEV0nNOgJKvIhc6e2WeXDmh5yauIrCAAAAAAAAAAGXapFBidQ+ZIqFp6bAG8yJNXjpgdLHthiKwgAAAAAAAAABl2qRR6keFJrHwdMNKvhqpb6zAtabywaoisIAAAAAAAAAAZdqkUNP2d5/K169H67WgXATnzWsCnL0+IrCAAAAAAAAAAGXapFF5yvcAx9I3n0iBhLV6d1taG4f6jiKwgAAAAAAAAABl2qRTfZv2R2Ohu5MG2DgjiQVJPulpVQYisIAAAAAAAAAAZdqkUQ+5VX9vd8iUl5qHYcHYO/taeirSIrCAAAAAAAAAAGXapFGUQL+WkC+YuxF/640NEWTrPgPU7iKwgAAAAAAAAABl2qRRQZqw+7s0MDvIDq8SRGFA6rpluzoisIAAAAAAAAAAZdqkUvEWZ4fbVb1iTBbYHiVAuofbmlYyIrCAAAAAAAAAAGXapFPdpuwIErTJqZ/R7/uu9Vopt0CL1iKwgAAAAAAAAABl2qRQZjzazl6LQJ6xdI9jPPPuHeaAvd4isIAAAAAAAAAAZdqkUd7j5xJi6lfj+aEcqjdXOiTK9D2uIrCAAAAAAAAAAGXapFHjP2DyQ19kq1gEzS3TuBKxLtcnViKwgAAAAAAAAABl2qRTxOUVfsbwr+/SOGzRE2E0t08C5S4isIgAAAAAAAAAZdqkUxHnowY6ZRONApyCK8O0yLZpRlgeIrCAAAAAAAAAAGXapFJK4zpSXG58bc1U+pZtQD5+chinEiKwgAAAAAAAAABl2qRRFg1rCHUydOxiDO0hChj+K8NZ/eoisIAAAAAAAAAAZdqkUcD0PzMNoBSL5CiA6vRtZpk4mW6SIrCAAAAAAAAAAGXapFCO2IihLEUaUYa26D6C3XGSm9kepiKwgAAAAAAAAABl2qRS22u/qmRgyi7g8u/QodMVDkXiuUoisIAAAAAAAAAAZdqkU2Hf9qoewt4M234goCJgUNQUi0aKIrCAAAAAAAAAAGXapFBh1GtNTmGyDL8MLeWnT8g1uLDhIiKwgAAAAAAAAABl2qRSNfXPtusDs2IEZ0zY1y/7GYRIHV4isIAAAAAAAAAAZdqkUXUFCRUz72mMqQw33jFLS2qrGJiyIrCsAAAAAAAAAGXapFGeqpFmzB8pRfphKd47V90AqVYM6iKxQAAAAAAAAABl2qRRk4KA/Fb6rtw89o7ueeXWYQZriA4isIAAAAAAAAAAZdqkUlluO16nDmWfBfkTnhLrwLy562JuIrAAAAAAAAQAAAAHlFFz1z73NaIf5N0pUEVCDpERURgmwuZCKMRUV0lJLfw0AAABqRzBEAiBCp67/9fF3k1RzHsGwV72MNq0VjvUKCl9u6kSL8rdoOgIgYfIpiO3Y9wPJIh6EUa6WuqEv4UVJlCrVFGET1pSPpuNBIQK7BDaAW1Mwq/L5hIdpaeulIaOlzH7gtynIQ664DOYBrv////8CCgAAAAAAAAAZdqkUA+EIgfWjrx5V0h7kecPWhZZw+OiIrBUAAAAAAAAAGXapFLAAIeAtzjuuRG6Nj9UC4SOWRZZ2iKwAAAAA'<|MERGE_RESOLUTION|>--- conflicted
+++ resolved
@@ -208,17 +208,7 @@
     const ok = await beef.verify(await setup.services.getChainTracker())
     await setup.wallet.destroy()
   })
-<<<<<<< HEAD
-
-  test('9 brayden1 Beef', async () => {
-    const setup = await createSetup(chain, options)
-    const beef = Beef.fromString(brayden1, 'base64')
-    console.log(beef.toLogString())
-    const ok = await beef.verify(await setup.services.getChainTracker())
-    await setup.wallet.destroy()
-  })
-=======
->>>>>>> 1b184794
+
 })
 
 async function createMainReviewSetup(): Promise<{
