--- conflicted
+++ resolved
@@ -31,11 +31,7 @@
   "homepage": "https://github.com/bitcoin-sv/wallet-toolbox#readme",
   "dependencies": {
     "@bsv/auth-express-middleware": "^1.1.2",
-<<<<<<< HEAD
     "@bsv/payment-express-middleware": "^1.0.5",
-=======
-    "@bsv/payment-express-middleware": "^1.0.4",
->>>>>>> 1e791463
     "@bsv/sdk": "^1.4.17",
     "express": "^4.21.2",
     "knex": "^3.1.0",
