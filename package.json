--- conflicted
+++ resolved
@@ -1,11 +1,6 @@
 {
-<<<<<<< HEAD
-  "name": "@cwi/wallet-toolbox",
-  "version": "1.2.13",
-=======
   "name": "@bsv/wallet-toolbox",
   "version": "1.1.62",
->>>>>>> c767bf9d
   "description": "BRC100 conforming wallet, wallet storage and wallet signer components",
   "main": "./out/src/index.js",
   "types": "./out/src/index.d.ts",
