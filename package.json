--- conflicted
+++ resolved
@@ -32,11 +32,7 @@
   "dependencies": {
     "@bsv/auth-express-middleware": "^1.0.1",
     "@bsv/payment-express-middleware": "^1.0.1",
-<<<<<<< HEAD
     "@bsv/sdk": "^1.3.11",
-=======
-    "@bsv/sdk": "^1.3.10",
->>>>>>> b5401b41
     "axios": "^0.21.1",
     "express": "^4.21.2",
     "knex": "^3.1.0",
