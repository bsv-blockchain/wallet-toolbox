--- conflicted
+++ resolved
@@ -1,10 +1,6 @@
 {
   "name": "@bsv/wallet-toolbox-client",
-<<<<<<< HEAD
-  "version": "1.5.18",
-=======
-  "version": "1.5.19",
->>>>>>> 5d0fe707
+  "version": "1.5.20",
   "description": "Client only Wallet Storage",
   "main": "./out/src/index.client.js",
   "types": "./out/src/index.client.d.ts",
