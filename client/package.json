{
<<<<<<< HEAD
  "name": "@cwi/wallet-toolbox-client",
  "version": "1.3.22",
=======
  "name": "@bsv/wallet-toolbox-client",
  "version": "1.1.62",
>>>>>>> c767bf9d
  "description": "Client only Wallet Storage",
  "main": "./out/src/index.client.js",
  "types": "./out/src/index.client.d.ts",
  "repository": {
    "type": "git",
    "url": "git+https://github.com/bitcoin-sv/wallet-toolbox.git"
  },
  "publishConfig": {
    "registry": "https://npm-registry.babbage.systems/"
  },
  "author": "Tone Engel",
  "license": "SEE LICENSE IN license.md",
  "keywords": [
    "bsv",
    "wallet",
    "BRC100"
  ],
  "bugs": {
    "url": "https://github.com/bitcoin-sv/wallet-toolbox/issues"
  },
  "homepage": "https://github.com/bitcoin-sv/wallet-toolbox#readme",
  "dependencies": {
    "@bsv/sdk": "^1.3.35",
    "axios": "^0.29.0"
  }
}<|MERGE_RESOLUTION|>--- conflicted
+++ resolved
@@ -1,11 +1,6 @@
 {
-<<<<<<< HEAD
-  "name": "@cwi/wallet-toolbox-client",
-  "version": "1.3.22",
-=======
   "name": "@bsv/wallet-toolbox-client",
   "version": "1.1.62",
->>>>>>> c767bf9d
   "description": "Client only Wallet Storage",
   "main": "./out/src/index.client.js",
   "types": "./out/src/index.client.d.ts",
